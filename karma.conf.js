--- conflicted
+++ resolved
@@ -74,14 +74,11 @@
       'tests/account_info_spec.js',
       'tests/metadata_spec.js',
       'tests/exchange_delegate_spec.js',
-<<<<<<< HEAD
       'tests/contact_spec.js',
       'tests/facilitatedTx_spec.js',
-      'tests/contacts_spec.js'
-=======
+      'tests/contacts_spec.js',
       'tests/labels_spec.js',
       'tests/address_hd_spec.js'
->>>>>>> fdbe1c7d
     ]
   };
 
