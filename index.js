'use strict';

require('isomorphic-fetch');
<<<<<<< HEAD
=======
require('babel-polyfill');

>>>>>>> 5b930c3e
var Buffer = require('buffer').Buffer;

// This fixes a bug with Safari < 8 and the Browserify Buffer shim used in Crypto-browserify/randombytes
// See: https://github.com/feross/buffer/issues/63
try {
  if (navigator && navigator.vendor &&
      navigator.vendor.indexOf('Apple') > -1) {
    var versionStart = navigator.userAgent.toLowerCase().indexOf('applewebkit') + 12;
    var version = navigator.userAgent.substr(versionStart, 1);

    if (version && typeof (parseInt(version, 10)) === 'number' && parseInt(version, 10) < 6) {
      Buffer.TYPED_ARRAY_SUPPORT = true;
    }
  }
} catch (e) {
}

module.exports = {
  Buffer: Buffer,
  MyWallet: require('./src/wallet'),
  WalletStore: require('./src/wallet-store'),
  WalletCrypto: require('./src/wallet-crypto'),
  Payment: require('./src/payment'),
  ImportExport: require('./src/import-export'),
  BlockchainSettingsAPI: require('./src/blockchain-settings-api'),
  Helpers: require('./src/helpers'),
  API: require('./src/api'),
  Tx: require('./src/wallet-transaction'),
  Shared: require('./src/shared'),
  WalletTokenEndpoints: require('./src/wallet-token-endpoints'),
  WalletNetwork: require('./src/wallet-network'),
  RNG: require('./src/rng'),
  Transaction: require('./src/transaction'),
  Address: require('./src/address'),
  Metadata: require('./src/metadata'),
  Bitcoin: require('bitcoinjs-lib'),
  External: require('./src/external'),
  BuySell: require('./src/buy-sell'),
  constants: require('./src/constants'),
  BigInteger: require('bigi/lib'),
  BIP39: require('bip39'),
  Networks: require('bitcoinjs-lib/src/networks'),
  ECDSA: require('bitcoinjs-lib/src/ecdsa'),
  R: require('ramda')
};<|MERGE_RESOLUTION|>--- conflicted
+++ resolved
@@ -1,11 +1,8 @@
 'use strict';
 
 require('isomorphic-fetch');
-<<<<<<< HEAD
-=======
 require('babel-polyfill');
 
->>>>>>> 5b930c3e
 var Buffer = require('buffer').Buffer;
 
 // This fixes a bug with Safari < 8 and the Browserify Buffer shim used in Crypto-browserify/randombytes
