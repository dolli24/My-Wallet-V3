--- conflicted
+++ resolved
@@ -471,7 +471,6 @@
   return WalletCrypo.sha256(email)[0] / 256 >= 1 - fraction;
 };
 
-<<<<<<< HEAD
 Helpers.blockchainFee = (amount, options) =>
   amount <= options.min_tx_amount
     ? 0
@@ -499,10 +498,10 @@
 Helpers.guidToGroup = (guid) => {
   let hashed = WalletCrypo.sha256(new Buffer(guid.replace(/-/g, ''), 'hex'));
   return hashed[0] & 1 ? 'b' : 'a';
-=======
+}
+
 Helpers.deepClone = function (object) {
   return JSON.parse(JSON.stringify(object));
->>>>>>> 86b1511b
 };
 
 module.exports = Helpers;