--- conflicted
+++ resolved
@@ -540,11 +540,10 @@
   }
 };
 
-<<<<<<< HEAD
 Helpers.delay = (time) => new Promise((resolve) => {
   setTimeout(resolve, time);
 });
-=======
+
 const etherUnits = {
   kwei: new BigNumber(1e3),
   mwei: new BigNumber(1e6),
@@ -583,6 +582,5 @@
 Helpers.isEtherAddress = function (address) {
   return ethUtil.isValidAddress(address);
 };
->>>>>>> b96919f8
 
 module.exports = Helpers;