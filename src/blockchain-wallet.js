'use strict';

module.exports = Wallet;

// dependencies
var assert = require('assert');
var BIP39 = require('bip39');
var RNG = require('./rng');

var WalletStore = require('./wallet-store');
var WalletCrypto = require('./wallet-crypto');
var HDWallet = require('./hd-wallet');
var Address = require('./address');
var Helpers = require('./helpers');
var MyWallet = require('./wallet'); // This cyclic import should be avoided once the refactor is complete
var API = require('./api');
var shared = require('./shared');
var BlockchainSettingsAPI = require('./blockchain-settings-api');
var KeyRing = require('./keyring');
var TxList = require('./transaction-list');
var Block = require('./bitcoin-block');
<<<<<<< HEAD
var Profile = require('./profile');
var External = require('./external');
=======
var AccountInfo = require('./account-info');
>>>>>>> 29d0dfba

// Wallet

function Wallet (object) {
  var obj = object || {};
  obj.options = obj.options || {};
  obj.keys = obj.keys || [];
  obj.hd_wallets = obj.hd_wallets || [];

  this._guid = obj.guid;
  this._sharedKey = obj.sharedKey;
  this._double_encryption = obj.double_encryption || false;
  this._dpasswordhash = obj.dpasswordhash;
  // options
  this._pbkdf2_iterations = obj.options.pbkdf2_iterations;
  this._fee_per_kb = obj.options.fee_per_kb == null ? 10000 : obj.options.fee_per_kb;
  this._html5_notifications = obj.options.html5_notifications;
  this._logout_time = obj.options.logout_time;

  // legacy addresses list
  this._addresses = obj.keys ? obj.keys.reduce(Address.factory, {}) : undefined;
  // hdwallets list
  this._hd_wallets = obj.hd_wallets ? obj.hd_wallets.map(HDWallet.factory) : undefined;

  this._profile = new Profile(obj.profile);
  this._external = new External(obj.external);

  // address book list
  // address book in json is [{address: 'address1', label: 'label1'} , ... ]
  // address book in memory is {address1: 'label1', address2: 'label2'}
  this._address_book = obj.address_book
      ? obj.address_book.reduce(function (o, a) {
        var address = a.address || a.addr;
        o[address] = a.label;
        return o;
      }, {})
      : {};

  // tx_notes dictionary
  this._tx_notes = obj.tx_notes || {};

  // tx_tags list (not sure if list or object)
  // this._tx_tags = obj.tx_tags || [];

  // tag_names list (check how is represented each tag-name)
  this._tx_names = obj.tx_names || [];

  // fetched data from the server
  this._totalSent = 0;
  this._totalReceived = 0;
  this._finalBalance = 0;
  this._numberTxTotal = 0;
  this._txList = new TxList();
  this._latestBlock = null;
  this._accountInfo = null;
}

Object.defineProperties(Wallet.prototype, {
  'guid': {
    configurable: false,
    get: function () { return this._guid; }
  },
  'sharedKey': {
    configurable: false,
    get: function () { return this._sharedKey; }
  },
  'context': {
    configurable: false,
    get: function () {
      var xpubs = this.hdwallet && this.hdwallet.activeXpubs;
      return this.activeAddresses.concat(xpubs || []);
    }
  },
  'isDoubleEncrypted': {
    configurable: false,
    get: function () { return this._double_encryption; }
  },
  'dpasswordhash': {
    configurable: false,
    get: function () { return this._dpasswordhash; }
  },
  'fee_per_kb': {
    configurable: false,
    get: function () { return this._fee_per_kb; },
    set: function (value) {
      switch (true) {
        case !Helpers.isPositiveNumber(value):
          throw new Error('wallet.fee_per_kb must be a positive number');
        case value > 1000000:  // 0.01 btc
          throw new Error('wallet.fee_per_kb too high (0.01 btc limit)');
        default:
          this._fee_per_kb = value;
          MyWallet.syncWallet();
      }
    }
  },
  'pbkdf2_iterations': {
    configurable: false,
    get: function () { return this._pbkdf2_iterations; }
  },
  'totalSent': {
    configurable: false,
    get: function () { return this._totalSent; },
    set: function (value) {
      if (Helpers.isPositiveNumber(value)) {
        this._totalSent = value;
      } else {
        throw new Error('wallet.totalSent must be a positive number');
      }
    }
  },
  'totalReceived': {
    configurable: false,
    get: function () { return this._totalReceived; },
    set: function (value) {
      if (Helpers.isPositiveNumber(value)) {
        this._totalReceived = value;
      } else {
        throw new Error('wallet.totalReceived must be a positive number');
      }
    }
  },
  'finalBalance': {
    configurable: false,
    get: function () { return this._finalBalance; },
    set: function (value) {
      if (Helpers.isPositiveNumber(value)) {
        this._finalBalance = value;
      } else {
        throw new Error('wallet.finalBalance must be a positive number');
      }
    }
  },
  'txList': {
    configurable: false,
    get: function () { return this._txList; }
  },
  'numberTxTotal': {
    configurable: false,
    get: function () { return this._numberTxTotal; },
    set: function (value) {
      if (Helpers.isPositiveInteger(value)) {
        this._numberTxTotal = value;
      } else {
        throw new Error('wallet.numberTx must be a positive integer');
      }
    }
  },
  'addresses': {
    configurable: false,
    get: function () { return Object.keys(this._addresses); }
  },
  'activeAddresses': {
    configurable: false,
    get: function () { return this.activeKeys.map(function (k) { return k.address; }); }
  },
  'spendableActiveAddresses': {
    configurable: false,
    get: function () {
      return this.activeKeys
          .filter(function (k) { return !k.isWatchOnly; })
          .map(function (k) { return k.address; });
    }
  },
  'key': {
    configurable: false,
    value: function (addr) { return this._addresses[addr]; }
  },
  'activeKey': {
    configurable: false,
    value: function (addr) {
      var k = this._addresses[addr];
      var r = !k || k.archived ? null : k;
      return r;
    }
  },
  'keys': {
    configurable: false,
    get: function () {
      var that = this;
      return that.addresses.map(function (a) { return that.key(a); });
    }
  },
  'activeKeys': {
    configurable: false,
    get: function () { return this.keys.filter(function (a) { return !a.archived; }); }
  },
  'hdwallet': {
    configurable: false,
    get: function () { return this._hd_wallets[0]; }
  },
  'isUpgradedToHD': {
    configurable: false,
    get: function () {
      return !(this._hd_wallets == null || this._hd_wallets.length === 0);
    }
  },
  'profile': {
    configurable: false,
    get: function () { return this._profile; }
  },
  'external': {
    configurable: false,
    get: function () { return this._external; }
  },
  'isEncryptionConsistent': {
    configurable: false,
    get: function () {
      var operation;
      if (this.isDoubleEncrypted) {
        operation = function (k) { return k.isEncrypted; };
      } else { // no double encryption activated
        operation = function (k) { return k.isUnEncrypted; };
      }
      var A = this.keys.filter(function (k) { return !k.isWatchOnly; })
                       .map(operation)
                       .reduce(Helpers.and, true);
      var W = this._hd_wallets.map(operation)
                              .reduce(Helpers.and, true);
      return A && W;
    }
  },
  'balanceActiveLegacy': {
    configurable: false,
    get: function () {
      return this.activeKeys
                 .map(function (k) { return k.balance; })
                 .reduce(Helpers.add, 0);
    }
  },
  'balanceActiveAccounts': {
    configurable: false,
    get: function () {
      if (this.isUpgradedToHD) {
        return this.hdwallet.accounts
                  .filter(function (a) { return !a.archived; })
                  .map(function (a) { return a.balance; })
                  .reduce(Helpers.add, 0);
      } else {
        return 0;
      }
    }
  },
  'balanceActive': {
    configurable: false,
    get: function () {
      return this.balanceActiveLegacy + this.balanceActiveAccounts;
    }
  },
  'balanceSpendableActive': {
    configurable: false,
    get: function () {
      return this.balanceSpendableActiveLegacy + this.balanceActiveAccounts;
    }
  },
  'balanceSpendableActiveLegacy': {
    configurable: false,
    get: function () {
      return this.activeKeys
                 .filter(function (k) { return !k.isWatchOnly; })
                 .map(function (k) { return k.balance; })
                 .reduce(Helpers.add, 0);
    }
  },
  'addressBook': {
    configurable: false,
    get: function () { return this._address_book; }
  },
  'defaultPbkdf2Iterations': {
    configurable: false,
    get: function () { return 5000; }
  },
  'latestBlock': {
    configurable: false,
    get: function () { return this._latestBlock; },
    set: function (json) {
      var b = Block.fromJSON(json);
      if (b != null) {
        this._latestBlock = b;
        WalletStore.sendEvent('did_set_latest_block');
      } else {
        throw new Error('tried to set wrong wallet.latestBlock');
      }
    }
  },
  'logoutTime': {
    configurable: false,
    get: function () { return this._logout_time; },
    set: function (t) {
      if (Helpers.isPositiveInteger(t) && Helpers.isInRange(t, 60000, 86400001)) {
        this._logout_time = t;
        MyWallet.syncWallet();
      } else {
        throw new Error('wallet.logoutTime must be a positive integer in range 60000,86400001');
      }
    }
  },
  'accountInfo': {
    configurable: false,
    get: function () { return this._accountInfo; }
  }
});

// update-wallet-balances after multiaddr call
Wallet.prototype._updateWalletInfo = function (obj) {
  if (obj.info) {
    if (obj.info.symbol_local) {
      shared.setLocalSymbol(obj.info.symbol_local);
    }
    if (obj.info.symbol_btc) {
      shared.setBTCSymbol(obj.info.symbol_btc);
    }
    if (obj.info.notice) {
      WalletStore.sendEvent('msg', {type: 'error', message: obj.info.notice});
    }
  }

  if (obj.wallet == null) {
    this.totalSent = 0;
    this.totalReceived = 0;
    this.finalBalance = 0;
    this.numberTxTotal = 0;
    return true;
  }

  this.totalSent = obj.wallet.total_sent;
  this.totalReceived = obj.wallet.total_received;
  this.finalBalance = obj.wallet.final_balance;
  this.numberTxTotal = obj.wallet.n_tx;

  var updateAccountAndAddressesInfo = function (e) {
    if (this.isUpgradedToHD) {
      var account = this.hdwallet.activeAccount(e.address);
      if (account) {
        account.balance = e.final_balance;
        account.n_tx = e.n_tx;
        account.lastUsedReceiveIndex = e.account_index;
        account.receiveIndex = Math.max(account.lastUsedReceiveIndex, account.maxLabeledReceiveIndex);
        account.changeIndex = e.change_index;
        if (account.getLabelForReceivingAddress(account.receiveIndex)) {
          account.incrementReceiveIndex();
        }
      }
    }
    var address = this.activeKey(e.address);
    if (address) {
      address.balance = e.final_balance;
      address.totalReceived = e.total_received;
      address.totalSent = e.total_sent;
    }
  };
  this.latestBlock = obj.info.latest_block;
  obj.addresses.forEach(updateAccountAndAddressesInfo.bind(this));
  this.txList.pushTxs(obj.txs);
  WalletStore.sendEvent('did_multiaddr');
  return obj.txs.length;
};

Wallet.prototype.getHistory = function () {
  return API.getHistory(this.context, 0, 0, this.txList.loadNumber)
    .then(function (obj) { this.txList.wipe(); return obj; }.bind(this))
    .then(this._updateWalletInfo.bind(this));
};

Wallet.prototype.fetchTransactions = function () {
  return API.getHistory(this.context, 0, this.txList.fetched, this.txList.loadNumber)
    .then(this._updateWalletInfo.bind(this));
};

Wallet.prototype.getBalancesForArchived = function () {
  var updateBalance = function (key) {
    if (this.containsLegacyAddress(key.address)) {
      this.key(key.address).balance = key.final_balance;
    }
  };
  var updateBalances = function (obj) {
    obj.addresses.forEach(updateBalance.bind(this));
    return obj;
  };
  var archivedAddrs = this.addresses.filter(function (addr) {
    return MyWallet.wallet.key(addr).archived === true;
  });

  return API.getHistory(archivedAddrs, 0, 0, 1).then(updateBalances.bind(this));
};

Wallet.prototype.toJSON = function () {
  function addressBookToJSON (addressBook) {
    return Object.keys(addressBook)
             .map(function (a) { return {addr: a, label: addressBook[a]}; });
  }

  return {
    guid: this.guid,
    sharedKey: this.sharedKey,
    double_encryption: this.isDoubleEncrypted,
    dpasswordhash: this.dpasswordhash,
    options: {
      pbkdf2_iterations: this.pbkdf2_iterations,
      fee_per_kb: this.fee_per_kb,
      html5_notifications: this._html5_notifications,
      logout_time: this._logout_time
    },
    address_book: addressBookToJSON(this._address_book),
    tx_notes: this._tx_notes,
    // tx_tags           : this._tx_tags,
    tx_names: this._tx_names,
    keys: this.keys,
    hd_wallets: Helpers.isEmptyArray(this._hd_wallets) ? undefined : this._hd_wallets,
    profile: this._profile,
    external: this._external
  };
};

Wallet.prototype.addKeyToLegacyAddress = function (privateKey, addr, secPass, bipPass) {
  var modifyAddress = function (newKey) {
    var watchOnlyKey = this._addresses[addr];
    if (newKey.address !== watchOnlyKey.address) {
      if (!this.containsLegacyAddress(newKey.address)) {
        console.log(newKey);
        return this.importLegacyAddress(privateKey, null, secPass, bipPass);
      } else {
        if (this.key(newKey.address).isWatchOnly) {
          watchOnlyKey = this._addresses[newKey.address];
        } else {
          throw new Error('privateKeyOfAnotherNonWatchOnlyAddress');
        }
      }
    }
    watchOnlyKey._priv = newKey._priv;
    if (this.isDoubleEncrypted) {
      if (!secPass) { throw new Error('second password needed'); }
      if (!this.validateSecondPassword(secPass)) { throw new Error('wrong second password'); }
      var cipher = WalletCrypto.cipherFunction(secPass, this._sharedKey, this._pbkdf2_iterations, 'enc');
      watchOnlyKey.encrypt(cipher).persist();
    }
    MyWallet.syncWallet();
    return watchOnlyKey;
  }.bind(this);

  if (!this.containsLegacyAddress(addr)) {
    return Promise.reject('addressNotPresentInWallet');
  } else if (!this.key(addr).isWatchOnly) {
    return Promise.reject('addressNotWatchOnly');
  } else {
    return Address.fromString(privateKey, null, bipPass).then(modifyAddress);
  }
};

Wallet.prototype.importLegacyAddress = function (addr, label, secPass, bipPass) {
  var importAddress = function (ad) {
    if (this.containsLegacyAddress(ad)) {
      if (this.key(ad.address).isWatchOnly && !ad.isWatchOnly) {
        return this.addKeyToLegacyAddress(addr, ad.address, secPass, bipPass);
      } else {
        throw new Error('presentInWallet');
      }
    }
    if (this.isDoubleEncrypted) {
      if (!secPass) { throw new Error('second password needed'); }
      if (!this.validateSecondPassword(secPass)) { throw new Error('wrong second password'); }
      var cipher = WalletCrypto.cipherFunction(secPass, this._sharedKey, this._pbkdf2_iterations, 'enc');
      ad.encrypt(cipher).persist();
    }
    this._addresses[ad.address] = ad;
    MyWallet.ws.send(MyWallet.ws.msgAddrSub(ad.address));
    MyWallet.syncWallet();
    this.getHistory();
    return ad;
  }.bind(this);

  return Address.fromString(addr, label, bipPass).then(importAddress);
};

Wallet.prototype.containsLegacyAddress = function (address) {
  if (Helpers.isInstanceOf(address, Address)) address = address.address;
  return this._addresses.hasOwnProperty(address);
};

Wallet.prototype.newLegacyAddress = function (label, pw, success, error) {
  try {
    // This method might throw if the RNG fails:
    var ad = Address.new(label);
  } catch (e) {
    error(e);
    return;
  }
  if (this.isDoubleEncrypted) {
    assert(pw, 'Error: second password needed');
    var cipher = WalletCrypto.cipherFunction(pw, this._sharedKey, this._pbkdf2_iterations, 'enc');
    ad.encrypt(cipher).persist();
  }
  this._addresses[ad.address] = ad;
  MyWallet.syncWallet(success, error);
  return ad;
};

Wallet.prototype.deleteLegacyAddress = function (a) {
  assert(a, 'Error: address needed');
  if (this.containsLegacyAddress(a)) {
    delete this._addresses[a.address];
    MyWallet.syncWallet();
    return true;
  }
  return false;
};

// Wallet.prototype.setDefaultPbkdf2Iterations = function () {
//   this._pbkdf2_iterations = 5000;
//   MyWallet.syncWallet();
//   return this;
// };

Wallet.prototype.validateSecondPassword = function (inputString) {
  // old wallets default_iterations is 10
  var it = !this._pbkdf2_iterations ? 10 : this._pbkdf2_iterations;
  var passwordHash = WalletCrypto.hashNTimes(this._sharedKey + inputString, it);
  return passwordHash === this._dpasswordhash;
};

Wallet.prototype.encrypt = function (pw, success, error, encrypting, syncing) {
  encrypting && encrypting();
  try {
    if (!this.isDoubleEncrypted) {
      var g = WalletCrypto.cipherFunction(pw, this._sharedKey, this._pbkdf2_iterations, 'enc');
      var f = function (element) { element.encrypt(g); };
      this.keys.forEach(f);
      this._hd_wallets.forEach(f);
    } else {
      // already encrypted
      return this;
    }
  } catch (e) {
    console.log('wallet encryption failure');
    error && error(e);
    return false;
  }
  // if encryption finished well, then save
  this._dpasswordhash = WalletCrypto.hashNTimes(this._sharedKey + pw, this._pbkdf2_iterations);
  this._double_encryption = true;
  var p = function (element) { element.persist(); };
  this.keys.forEach(p);
  this._hd_wallets.forEach(p);
  syncing && syncing();
  if (success) {
    MyWallet.syncWallet(success.bind(undefined, this));
  } else {
    MyWallet.syncWallet();
  }
  return this;
};

Wallet.prototype.decrypt = function (pw, success, error, decrypting, syncing) {
  decrypting && decrypting();
  try {
    if (this.isDoubleEncrypted) {
      var g = WalletCrypto.cipherFunction(pw, this._sharedKey, this._pbkdf2_iterations, 'dec');
      var f = function (element) { element.decrypt(g); };
      this.keys.forEach(f);
      this._hd_wallets.forEach(f);
    } else {
      // already decrypted
      return this;
    }
  } catch (e) {
    console.log('wallet decryption failure');
    error && error(e);
    return false;
  }
  // if encryption finished well, then save
  this._dpasswordhash = undefined;
  this._double_encryption = false;
  var p = function (element) { element.persist(); };
  this.keys.forEach(p);
  this._hd_wallets.forEach(p);
  syncing && syncing();
  if (success) {
    MyWallet.syncWallet(success.bind(undefined, this));
  } else {
    MyWallet.syncWallet();
  }
  return this;
};

Wallet.reviver = function (k, v) {
  if (k === '') { return new Wallet(v); }
  return v;
};

function isAccountNonUsed (account, progress) {
  var isNonUsed = function (obj) {
    if (progress) { progress(obj); }
    return obj.addresses[0].account_index === 0 && obj.addresses[0].change_index === 0;
  };
  return API.getHistory([account.extendedPublicKey], 0, 0, 50).then(isNonUsed);
}

Wallet.prototype.scanBip44 = function (secondPassword, startedRestoreHDWallet, progress) {
  // wallet restoration
  startedRestoreHDWallet && startedRestoreHDWallet();
  var self = this;
  API.getHistory([self.hdwallet._accounts[0].extendedPublicKey], 0, 0, 50).then(progress);
  var accountIndex = 1;
  var AccountsGap = 10;

  var untilNEmptyAccounts = function (n) {
    var go = function (nonused) {
      if (nonused) {
        return untilNEmptyAccounts(n - 1);
      } else {
        return untilNEmptyAccounts(AccountsGap);
      }
    };
    if (n === 0) {
      self.hdwallet._accounts.splice(-AccountsGap);
      return true;
    } else {
      accountIndex++;
      var account = self.newAccount('My Bitcoin Wallet ' + accountIndex.toString(), secondPassword, 0, undefined, true);
      return isAccountNonUsed(account, progress).then(go);
    }
  };

  // it returns a promise of the new HDWallet
  return untilNEmptyAccounts(AccountsGap);
};

// Enables email notifications for receiving bitcoins. Only for imported
// and labeled HD addresses.
Wallet.prototype.enableNotifications = function (success, error) {
  assert(success, 'Success callback required');
  assert(error, 'Error callback required');

  BlockchainSettingsAPI.enableEmailReceiveNotifications(
    function () {
      WalletStore.setSyncPubKeys(true);
      MyWallet.syncWallet();
      success();
    },
    function () {
      error();
    }
  );
};

Wallet.prototype.disableNotifications = function (success, error) {
  assert(success, 'Success callback required');
  assert(error, 'Error callback required');

  BlockchainSettingsAPI.disableAllNotifications(
    function () {
      WalletStore.setSyncPubKeys(false);
      MyWallet.syncWallet();
      success();
    },
    function () {
      error();
    }
  );
};

// creating a new wallet object
Wallet.new = function (guid, sharedKey, mnemonic, bip39Password, firstAccountLabel, success, error) {
  assert(mnemonic, 'BIP 39 mnemonic required');

  var object = {
    guid: guid,
    sharedKey: sharedKey,
    double_encryption: false,
    options: {
      pbkdf2_iterations: 5000,
      html5_notifications: false,
      fee_per_kb: 10000,
      logout_time: 600000
    }
  };
  MyWallet.wallet = new Wallet(object);
  var label = firstAccountLabel || 'My Bitcoin Wallet';
  try {
    var hd = HDWallet.new(mnemonic, bip39Password);
    MyWallet.wallet._hd_wallets.push(hd);
    hd.newAccount(label);
  } catch (e) { error(e); return; }
  success(MyWallet.wallet);
};

// Adds an HD wallet to an existing wallet, used by frontend and iOs
Wallet.prototype.upgradeToV3 = function (firstAccountLabel, pw, success, error) {
  var encoder = WalletCrypto.cipherFunction(pw, this._sharedKey, this._pbkdf2_iterations, 'enc');
  try {
    var mnemonic = BIP39.generateMnemonic(undefined, RNG.run.bind(RNG));
    var hd = HDWallet.new(mnemonic, undefined, encoder);
  } catch (e) { error(e); return; }
  this._hd_wallets.push(hd);
  var label = firstAccountLabel || 'My Bitcoin Wallet';
  this.newAccount(label, pw, this._hd_wallets.length - 1, true);
  MyWallet.syncWallet(function (res) {
    success();
  }, error);

  return hd;
};

Wallet.prototype.newAccount = function (label, pw, hdwalletIndex, success, nosave) {
  if (!this.isUpgradedToHD) { return false; }
  var index = Helpers.isPositiveInteger(hdwalletIndex) ? hdwalletIndex : 0;
  var cipher;
  if (this.isDoubleEncrypted) {
    cipher = WalletCrypto.cipherFunction.bind(undefined, pw, this._sharedKey, this._pbkdf2_iterations);
  }
  var newAccount = this._hd_wallets[index].newAccount(label, cipher).lastAccount;
  try { // MyWallet.ws.send can fail when restoring from mnemonic because it is not initialized.
    MyWallet.ws.send(MyWallet.ws.msgXPUBSub(newAccount.extendedPublicKey));
  } catch (e) {}
  if (!(nosave === true)) MyWallet.syncWallet();
  typeof (success) === 'function' && success();
  return newAccount;
};

Wallet.prototype.getAddressBookLabel = function (address) {
  return this._address_book[address];
};

Wallet.prototype.addAddressBookEntry = function (address, label) {
  this._address_book[address] = label;
  MyWallet.syncWallet();
};

Wallet.prototype.removeAddressBookEntry = function (address) {
  delete this._address_book[address];
  MyWallet.syncWallet();
};

Wallet.prototype.getNote = function (txHash) {
  return this._tx_notes[txHash];
};

Wallet.prototype.setNote = function (txHash, text) {
  assert(text, 'Error: note must have message text');
  this._tx_notes[txHash] = text;
  MyWallet.syncWallet();
};

Wallet.prototype.deleteNote = function (txHash) {
  delete this._tx_notes[txHash];
  MyWallet.syncWallet();
};

Wallet.prototype.getMnemonic = function (password) {
  var seedHex = this.isDoubleEncrypted
      ? WalletCrypto.decryptSecretWithSecondPassword(this.hdwallet.seedHex, password, this.sharedKey, this.pbkdf2_iterations)
      : this.hdwallet.seedHex;
  return BIP39.entropyToMnemonic(seedHex);
};

Wallet.prototype.changePbkdf2Iterations = function (newIterations, password) {
  assert(Helpers.isPositiveInteger(newIterations), 'wallet.pbkdf2_iterations must be a positive integer');
  if (newIterations !== this._pbkdf2_iterations) {
    if (this.isDoubleEncrypted) {
      this.decrypt(password);
      this._pbkdf2_iterations = newIterations;         // sec pass iterations
      WalletStore.setPbkdf2Iterations(newIterations);  // main pass iterations
      this.encrypt(password);
    } else { // no double encrypted wallet
      this._pbkdf2_iterations = newIterations;        // sec pass iterations
      WalletStore.setPbkdf2Iterations(newIterations); // main pass iterations
      MyWallet.syncWallet();
    }
  }
  return true;
};

Wallet.prototype.getPrivateKeyForAddress = function (address, secondPassword) {
  assert(address, 'Error: address must be defined');
  var pk = null;
  if (!address.isWatchOnly) {
    pk = this.isDoubleEncrypted
        ? WalletCrypto.decryptSecretWithSecondPassword(address.priv, secondPassword, this.sharedKey, this.pbkdf2_iterations)
        : address.priv;
  }
  return pk;
};

Wallet.prototype._getPrivateKey = function (accountIndex, path, secondPassword) {
  assert(this.hdwallet.isValidAccountIndex(accountIndex), 'Error: account non-existent');
  assert(Helpers.isString(path), 'Error: path must be an string of the form \'M/0/27\'');
  var maybeXpriv = this.hdwallet.accounts[accountIndex].extendedPrivateKey;
  var xpriv = this.isDoubleEncrypted
      ? WalletCrypto.decryptSecretWithSecondPassword(maybeXpriv, secondPassword, this.sharedKey, this.pbkdf2_iterations)
      : maybeXpriv;
  var kr = new KeyRing(xpriv, null);
  return kr.privateKeyFromPath(path).keyPair.toWIF();
};

Wallet.prototype.fetchAccountInfo = function () {
  var parentThis = this;
  return BlockchainSettingsAPI.fetchAccountInfo().then(function (info) {
    parentThis._accountInfo = new AccountInfo(info);
    return info; // TODO: handle more here instead of in the frontend / iOs
  });
};<|MERGE_RESOLUTION|>--- conflicted
+++ resolved
@@ -19,12 +19,9 @@
 var KeyRing = require('./keyring');
 var TxList = require('./transaction-list');
 var Block = require('./bitcoin-block');
-<<<<<<< HEAD
 var Profile = require('./profile');
 var External = require('./external');
-=======
 var AccountInfo = require('./account-info');
->>>>>>> 29d0dfba
 
 // Wallet
 
