--- conflicted
+++ resolved
@@ -21,13 +21,10 @@
 var Metadata = require('./metadata');
 var constants = require('./constants');
 var Payment = require('./payment');
-<<<<<<< HEAD
 var SharedMetadata = require('./sharedMetadata');
 var Contacts = require('./contacts');
-=======
 var Labels = require('./labels');
 var Bitcoin = require('bitcoinjs-lib');
->>>>>>> fdbe1c7d
 
 // Wallet
 
@@ -838,17 +835,6 @@
   });
 };
 
-<<<<<<< HEAD
-Wallet.prototype.loadExternal = function () {
-  // patch (buy-sell does not work with double encryption for now)
-  if (this.isDoubleEncrypted === true || !this.isUpgradedToHD) {
-    return Promise.resolve();
-  } else {
-    this._external = new External(this);
-    return this._external.fetch();
-  }
-};
-
 Wallet.prototype.loadContacts = function () {
   if (this.isDoubleEncrypted === true || !this.isUpgradedToHD) {
     return Promise.resolve();
@@ -861,8 +847,6 @@
   }
 };
 
-=======
->>>>>>> fdbe1c7d
 Wallet.prototype.metadata = function (typeId) {
   var masterhdnode = this.hdwallet.getMasterHDNode();
   return Metadata.fromMasterHDNode(masterhdnode, typeId);
@@ -950,7 +934,7 @@
 Wallet.prototype.createPayment = function (initialState) {
   return new Payment(this, initialState);
 };
-<<<<<<< HEAD
+
 Wallet.prototype.MDIDregistration = function (method, signedMDID) {
   // method: register-mdid / unregister-mdid
   var data = {
@@ -961,7 +945,7 @@
     length: signedMDID.length
   };
   return API.request('POST', 'wallet', data);
-=======
+};
 
 Wallet.prototype.cacheMetadataKey = function (secondPassword) {
   if (!secondPassword) { return Promise.reject('second password needed'); }
@@ -970,5 +954,4 @@
   this._metadataHDNode = Metadata.deriveMetadataNode(this.hdwallet.getMasterHDNode(cipher));
   MyWallet.syncWallet();
   return Promise.resolve();
->>>>>>> fdbe1c7d
 };