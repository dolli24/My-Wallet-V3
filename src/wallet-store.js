--- conflicted
+++ resolved
@@ -3,6 +3,7 @@
 var hasProp = {}.hasOwnProperty;
 
 var WalletStore = (function() {
+
   var languageCodeToLanguage = {
     'de': 'German',
     'hi': 'Hindi',
@@ -220,7 +221,9 @@
     },
     newAddressBookFromJSON: function(addressBook) {
       address_book = {};
-      var addEntry = function(e) {this.addAddressBookEntry(e.addr, e.label);};
+      var addEntry = function(e) {
+        this.WalletStore.addAddressBookEntry(e.addr, e.label);
+      };
       if (addressBook !== null && addressBook !== undefined) { 
         addressBook.forEach(addEntry); 
       }
@@ -293,7 +296,6 @@
     getTotalBalanceForActiveLegacyAddresses: function() {
       var add = function(x, y) {return x + y;};
       var balances = [];
-      var k, o;
       for (k in addresses) {
         if (!hasProp.call(addresses, k)) continue;
         o = addresses[k];
@@ -339,7 +341,7 @@
     archiveLegacyAddr: function(address) {
       var addr;
       addr = addresses[address];
-      if ((addr.tag === null) || addr.tag === 0) {
+      if (addr.tag === null || addr.tag === undefined || addr.tag === 0) {
         addr.tag = 2;
         MyWallet.backupWalletDelayed('update', function() {
           return MyWallet.get_history();
@@ -350,7 +352,6 @@
           message: 'Cannot Archive This Address'
         });
       }
-<<<<<<< HEAD
     },
     getAllLegacyAddresses: function() {
       var k, results;
@@ -365,265 +366,6 @@
       var k, o;
       return ((function() {
         var results;
-=======
-    };
-    ////////////////////////////////////////////////////////////////////////////
-    return {
-    ////////////////////////////////////////////////////////////////////////////
-    // Public functions
-    ////////////////////////////////////////////////////////////////////////////
-      setPbkdf2Iterations: function(iterations) {
-        return pbkdf2_iterations = iterations;
-      },
-      getPbkdf2Iterations: function() {
-        return pbkdf2_iterations;
-      },
-      getLanguage: function() {
-        if (language != null) {
-          return language;
-        } else {
-          return MyStore.get('language');
-        }
-      },
-      setLanguage: function(lan) {
-        MyStore.put('language', lan);
-        language = lan;
-      },
-      walletIsFull: function() {
-        return Object.keys(addresses).length >= maxAddr;
-      },
-      getLanguages: function() {
-        return languageCodeToLanguage;
-      },
-      getCurrencies: function() {
-        return currencyCodeToCurrency;
-      },
-      didVerifyMnemonic: function() {
-        mnemonicVerified = true;
-        MyWallet.backupWalletDelayed();
-      },
-      setMnemonicVerified: function(bool) {
-        mnemonicVerified = bool;
-      },
-      isMnemonicVerified: function() {
-        return mnemonicVerified;
-      },
-      setEmptyXpubs: function() {
-        xpubs = [];
-      },
-      pushXpub: function(xpub) {
-        xpubs.push(xpub);
-      },
-      getXpubs: function() {
-        return xpubs;
-      },
-      getTransactions: function() {
-        return transactions;
-      },
-      pushTransaction: function(tx) {
-        transactions.push(tx);
-      },
-      getAllTransactions: function() {
-        return transactions.map(MyWallet.processTransaction);
-      },
-      didUpgradeToHd: function() {
-        return didUpgradeToHd;
-      },
-      setDidUpgradeToHd: function(bool) {
-        didUpgradeToHd = bool;
-      },
-      getAddressBook: function() {
-        return address_book;
-      },
-      getAddressBookLabel: function(address) {
-        return address_book[address];
-      },
-      deleteAddressBook: function(addr) {
-        delete address_book[addr];
-        MyWallet.backupWalletDelayed();
-      },
-      addAddressBookEntry: function(addr, label) {
-        var isValidLabel = MyWallet.isAlphaNumericSpace(label) && MyWallet.isValidAddress(addr);
-        if (isValidLabel) {
-          address_book[addr] = label;
-        }
-        return isValidLabel;
-      },
-      newAddressBookFromJSON: function(addressBook) {
-        address_book = {};
-        var addEntry = function(e) {
-          this.WalletStore.addAddressBookEntry(e.addr, e.label);
-        };
-        if (addressBook !== null && addressBook !== undefined) { 
-          addressBook.forEach(addEntry); 
-        }
-      },
-      newLegacyAddressesFromJSON: function(keysArray) {
-        var results = [];
-        if (keysArray !== null && keysArray !== undefined) {
-          result = keysArray.map(unsafeAddLegacyAddress); 
-        }
-        return results;
-      },
-      getAddresses: function() {
-        return addresses;
-      },
-      getAddress: function(address) {
-        if (address in addresses) {
-          return addresses[address];
-        } else {
-          return null;
-        }
-      },
-      getValueOfLegacyAddress: function(address) {
-        if (address in addresses) {
-          return parseInt(addresses[address].value);
-        } else {
-          return 0;
-        }
-      },
-      addToBalanceOfLegacyAddress: function(address, amount) {
-        if (address in addresses) {
-          addresses[address].balance += amount;
-        }
-      },
-      legacyAddressExists: function(address) {
-        return address in addresses;
-      },
-      getLegacyAddressTag: function(address) {
-        if (address in addresses) {
-          return addresses[address].tag;
-        } else {
-          return null;
-        }
-      },
-      setLegacyAddressTag: function(address, tag) {
-        addresses[address].tag = tag;
-      },
-      getLegacyAddressLabel: function(address) {
-        if (address in addresses) {
-          return addresses[address].label;
-        } else {
-          return null;
-        }
-      },
-      setLegacyAddressBalance: function(address, balance) {
-        addresses[address].balance = balance;
-      },
-      isActiveLegacyAddress: function(address) {
-        return (address in addresses) && (addresses[address].tag !== 2);
-      },
-      isWatchOnlyLegacyAddress: function(address) {
-        return (address in addresses) && (addresses[address].priv == null);
-      },
-      getLegacyAddressBalance: function(address) {
-        if (address in addresses) {
-          return addresses[address].balance;
-        } else {
-          return null;
-        }
-      },
-      getTotalBalanceForActiveLegacyAddresses: function() {
-        var add = function(x, y) {return x + y;};
-        var balances = [];
-        for (k in addresses) {
-          if (!hasProp.call(addresses, k)) continue;
-          o = addresses[k];
-          if (o.tag !== 2) balances.push(o.balance);
-        }        
-        return balances.reduce(add, 0);
-      },
-      deleteLegacyAddress: function(address) {
-        delete addresses[address];
-        MyWallet.backupWalletDelayed();
-      },
-      getPrivateKey: function(address) {
-        if (address in addresses) {
-          return addresses[address].priv;
-        } else {
-          return null;
-        }
-      },
-      setLegacyAddressLabel: function(address, label, success, error) {
-        if (label.length > 0 && !MyWallet.isAlphaNumericSpace(label)) {
-          return error && error();
-        } else {
-          addresses[address].label = label;
-          MyWallet.backupWalletDelayed();
-          return success && success();
-        }
-      },
-      unArchiveLegacyAddr: function(address) {
-        var addr;
-        addr = addresses[address];
-        if (addr.tag === 2) {
-          addr.tag = null;
-          MyWallet.backupWalletDelayed('update', function() {
-            return MyWallet.get_history();
-          });
-        } else {
-          this.sendEvent("msg", {
-            type: "error",
-            message: 'Cannot Unarchive This Address'
-          });
-        }
-      },
-      archiveLegacyAddr: function(address) {
-        var addr;
-        addr = addresses[address];
-        if (addr.tag === null || addr.tag === undefined || addr.tag === 0) {
-          addr.tag = 2;
-          MyWallet.backupWalletDelayed('update', function() {
-            return MyWallet.get_history();
-          });
-        } else {
-          this.sendEvent("msg", {
-            type: "error",
-            message: 'Cannot Archive This Address'
-          });
-        }
-      },
-      getAllLegacyAddresses: function() {
-        var k, results;
-        results = [];
-        for (k in addresses) {
-          if (!hasProp.call(addresses, k)) continue;
-          results.push(k);
-        }
-        return results;
-      },
-      getPreferredLegacyAddress: function() {
-        var k, o;
-        return ((function() {
-          var results;
-          results = [];
-          for (k in addresses) {
-            if (!hasProp.call(addresses, k)) continue;
-            o = addresses[k];
-            if ((o.priv != null) && this.isActiveLegacyAddress(k)) {
-              results.push(k);
-            }
-          }
-          return results;
-        }).call(this))[0];
-      },
-      hasLegacyAddresses: function() {
-        return Object.keys(addresses).length !== 0;
-      },
-      getLegacyActiveAddresses: function() {
-        var k, results;
-        results = [];
-        for (k in addresses) {
-          if (!hasProp.call(addresses, k)) continue;
-          if (this.isActiveLegacyAddress(k)) {
-            results.push(k);
-          }
-        }
-        return results;
-      },
-      getLegacyArchivedAddresses: function() {
-        var k, results;
->>>>>>> 141cc08d
         results = [];
         for (k in addresses) {
           if (!hasProp.call(addresses, k)) continue;
@@ -1010,6 +752,7 @@
     },
     // not used
     getLocalWalletJson: function() {
+      var obj = null;
       try {
         var obj = $.parseJSON(localWalletJsonString);
         return obj;
