var Bitcoin = require('bitcoinjs-lib');
var ECKey = Bitcoin.ECKey;
var BigInteger = require('bigi');
var Buffer = require('buffer');
var Base58 = require('bs58');
var BIP39 = require('bip39');

var WalletStore = require('./wallet-store');
var WalletCrypto = require('./wallet-crypto');
var WalletSignup = require('./wallet-signup');
var ImportExport = require('./import-export');
var HDWallet = require('./hd-wallet');
var HDAccount = require('./hd-account');
var Transaction = require('./transaction');
var BlockchainAPI = require('./blockchain-api');


//------
//Should find somewhere else for these

function parseValueBitcoin(valueString) {
  var valueString = valueString.toString();
  // TODO: Detect other number formats (e.g. comma as decimal separator)
  var valueComp = valueString.split('.');
  var integralPart = valueComp[0];
  var fractionalPart = valueComp[1] || "0";
  while (fractionalPart.length < 8) fractionalPart += "0";
  fractionalPart = fractionalPart.replace(/^0+/g, '');
  var value = BigInteger.valueOf(parseInt(integralPart));
  value = value.multiply(BigInteger.valueOf(100000000));
  value = value.add(BigInteger.valueOf(parseInt(fractionalPart)));
  return value;
}

//user precision (e.g. BTC or mBTC) to satoshi big int
function precisionToSatoshiBN(x) {
  return parseValueBitcoin(x).divide(BigInteger.valueOf(Math.pow(10, sShift(symbol_btc)).toString()));
}

//-----

<<<<<<< HEAD
=======
var BigInteger = Browserify.BigInteger;
var Buffer = Browserify.Buffer.Buffer;
var Bitcoin = Browserify.Bitcoin;
var ECKey = Bitcoin.ECKey;
var assert = Browserify.assert;
var SHA256 = Browserify.SHA256;
var BIP39 = Browserify.BIP39;
var ImportExport = Browserify.ImportExport;
var Transaction = Browserify.Transaction;
var HDAccount = Browserify.HDAccount;
>>>>>>> 141cc08d

var MyWallet = new function() {

  var MyWallet = this;
  var isInitialized = false;

  this.securePost = function(url, data, success, error) {
    var clone = jQuery.extend({}, data);
    var sharedKey = WalletStore.getSharedKey();

    if (!data.sharedKey) {
      if (!sharedKey || sharedKey.length == 0 || sharedKey.length != 36) {
        throw 'Shared key is invalid';
      }

      //Rather than sending the shared key plain text
      //send a hash using a totp scheme
      var now = new Date().getTime();
      var timestamp = parseInt((now - WalletStore.getServerTimeOffset()) / 10000);

      var SKHashHex = CryptoJS.SHA256(sharedKey.toLowerCase() + timestamp).toString();

      var i = 0;
      var tSKUID = SKHashHex.substring(i, i+=8)+'-'+SKHashHex.substring(i, i+=4)+'-'+SKHashHex.substring(i, i+=4)+'-'+SKHashHex.substring(i, i+=4)+'-'+SKHashHex.substring(i, i+=12);

      clone.sharedKey = tSKUID;
      clone.sKTimestamp = timestamp;

      // Needed for debugging and as a fallback if totp scheme doesn't work on server
      clone.sKDebugHexHash = SKHashHex;
      clone.sKDebugTimeOffset = WalletStore.getServerTimeOffset();
      clone.sKDebugOriginalClientTime = now;
      clone.sKDebugOriginalSharedKey = sharedKey;
    }

    if (!data.guid)
      clone.guid = WalletStore.getGuid();

    clone.format =  data.format ? data.format : 'plain';
    clone.api_code = WalletStore.getAPICode();

    var dataType = 'text';
    if (data.format == 'json')
      dataType = 'json';

    $.ajax({
      dataType: dataType,
      type: "POST",
      timeout: 60000,
      xhrFields: {
        withCredentials: true
      },
      url: BlockchainAPI.getRootURL() + url,
      data : clone,
      success: success,
      error : error
    });
  };

  function hashPassword(password, iterations) {
    //N rounds of SHA 256
    var round_data = CryptoJS.SHA256(password);
    for (var i = 1; i < iterations; ++i) {
      round_data = CryptoJS.SHA256(round_data);
    }
    return round_data.toString();
  };

  /**
   * Set the number of PBKDF2 iterations used for encrypting the wallet and also the private keys if the second password is enabled.
   * @param {number} pbkdf2_iterations The number of PBKDF2 iterations.
   * @param {function()} success Success callback function.
   * @param {function(?Object)} error Error callback function.
   * @param {function(function(string, function, function))} getPassword Get the second password: takes one argument, the callback function, which is called with the password and two callback functions to inform the getPassword function if the right or wrong password was entered.
   */
  this.setPbkdf2Iterations = function(pbkdf2_iterations, success, error, getPassword) {
    var previous_pbkdf2_iterations = WalletStore.setPbkdf2Iterations(pbkdf2_iterations);

    if(pbkdf2_iterations == previous_pbkdf2_iterations) {
      success();
      return;
    }

    var panic = function(e) {
      console.log('Panic ' + e);

      error(e);

      // If we caught an exception here the wallet could be in a inconsistent state
      // We probably haven't synced it, so no harm done
      // But for now panic!
      window.location.reload();
    };

    var setPbkdf2IterationsAndBackupWallet = function() {
      WalletStore.setPbkdf2Iterations(pbkdf2_iterations);
      success();
      MyWallet.backupWalletDelayed('update', function() {
      }, function(e) {
        panic(e);
      });
    };

    try {
      // If double encryption is enabled we need to re-encrypt all private keys
      if(WalletStore.getDoubleEncryption()) {
        getPassword(
          function(pw, correct_password, wrong_password) {
            if (MyWallet.validateSecondPassword(pw)) {
              correct_password();
              WalletStore.mapToLegacyAddressesPrivateKeys(WalletCrypto.reencrypt(pw, WalletStore.getSharedKey(), previous_pbkdf2_iterations, pbkdf2_iterations));

              // Re-encrypt all HD account keys
              for (var i in MyWallet.getAccounts()) {
                var account = WalletStore.getHDWallet().getAccount(i);
                account.extendedPrivateKey = WalletCrypto.reencrypt(pw, WalletStore.getSharedKey(), previous_pbkdf2_iterations, pbkdf2_iterations)(account.extendedPrivateKey);

                if (!account.extendedPrivateKey) throw 'Error re-encrypting account private key';
              }

              // Re-encrypt the HD seed
              if (WalletStore.didUpgradeToHd()) {
                WalletStore.getHDWallet().seedHex = WalletCrypto.reencrypt(pw, WalletStore.getSharedKey(), previous_pbkdf2_iterations, pbkdf2_iterations)(WalletStore.getHDWallet().seedHex);

                if (!WalletStore.getHDWallet().seedHex) throw 'Error re-encrypting wallet seed';
              }
              
              // Re-encrypt the BIP 39 password
              if (WalletStore.didUpgradeToHd()) {
                if(WalletStore.getHDWallet().getBip39Password() != "") {
                  WalletStore.getHDWallet().setBip39Password(WalletCrypto.reencrypt(pw, WalletStore.getSharedKey(), previous_pbkdf2_iterations, pbkdf2_iterations)(WalletStore.getHDWallet().getBip39Password()));
                }

                if (!WalletStore.getHDWallet().getBip39Password()) throw 'Error re-encrypting wallet bip 39 password';
              }

              // Generate a new password hash
              WalletStore.setDPasswordHash(hashPassword(WalletStore.getSharedKey() + pw, pbkdf2_iterations));
              setPbkdf2IterationsAndBackupWallet();
            }
            else {
              wrong_password();
            }
        });
      }
      else {
        setPbkdf2IterationsAndBackupWallet();
      }
    } catch (e) {
      panic(e);
    }
  };

  this.B58LegacyDecode = function(input) {
    var alphabet = "123456789ABCDEFGHJKLMNPQRSTUVWXYZabcdefghijkmnopqrstuvwxyz";
    var base = BigInteger.valueOf(58);

    var bi = BigInteger.valueOf(0);
    var leadingZerosNum = 0;
    for (var i = input.length - 1; i >= 0; i--) {
      var alphaIndex = alphabet.indexOf(input[i]);

      bi = bi.add(BigInteger.valueOf(alphaIndex)
                  .multiply(base.pow(input.length - 1 -i)));

      // This counts leading zero bytes
      if (input[i] == "1") leadingZerosNum++;
      else leadingZerosNum = 0;
    }
    var bytes = bi.toByteArrayUnsigned();

    // Add leading zeros
    while (leadingZerosNum-- > 0) bytes.unshift(0);

    return bytes;
  };

  /**
   * @param {function()} success callback function
   * @param {function()} error callback function
   */
  this.unsetSecondPassword = function(success, error, getPassword) {
    var sharedKey = WalletStore.getSharedKey();
    var pbkdf2_iterations = WalletStore.getPbkdf2Iterations();

    var panic = function(e) {
      console.log('Panic ' + e);

      //If we caught an exception here the wallet could be in a inconsistent state
      //We probably haven't synced it, so no harm done
      //But for now panic!
      window.location.reload();
    };
    var decrypt = function(pw) {
      var dec = function(data) {
        return WalletCrypto.decryptSecretWithSecondPassword(data, pw, sharedKey, pbkdf2_iterations);
      };
      return dec;
    };

    try {
      getPassword(function(pw, correct_password, wrong_password) {
        if (MyWallet.validateSecondPassword(pw)) {
          correct_password();

          WalletStore.mapToLegacyAddressesPrivateKeys(decrypt(pw));

          for (var i in MyWallet.getAccounts()) {
            var account = WalletStore.getHDWallet().getAccount(i);
            account.extendedPrivateKey = WalletCrypto.decryptSecretWithSecondPassword(account.extendedPrivateKey, pw, sharedKey, pbkdf2_iterations);
          }

          if (WalletStore.didUpgradeToHd()) {
            WalletStore.getHDWallet().seedHex = WalletCrypto.decryptSecretWithSecondPassword(WalletStore.getHDWallet().seedHex, pw, sharedKey, pbkdf2_iterations);
            if(WalletStore.getHDWallet().getBip39Password() != "") {
              WalletStore.getHDWallet().setBip39Password(WalletCrypto.decryptSecretWithSecondPassword(WalletStore.getHDWallet().getBip39Password(), pw, sharedKey, pbkdf2_iterations));
            }
          }

          WalletStore.setDoubleEncryption(false);

          MyWallet.checkAllKeys(null);

          MyWallet.backupWallet('update', function() {
            success();
          }, function(e) {
            error(e);
            panic(e);
          });
        } else {
          wrong_password();
        }
      });
    } catch (e) {
      console.log(e);
      panic(e);
      // error(e);
    }
  };


  /**
   * @param {string} password Second password
   * @param {function()} success callback function
   * @param {function()} error callback function
   */
  this.setSecondPassword = function(password, success, error) {
    var panic = function(e) {
      console.log('Panic ');
      console.log(e);

      //If we caught an exception here the wallet could be in a inconsistent state
      //We probably haven't synced it, so no harm done
      //But for now panic!
      // window.location.reload();
    };

    var sharedKey = WalletStore.getSharedKey();
    var pbkdf2_iterations = WalletStore.getPbkdf2Iterations();

    var encrypt = function(pw) {
      var enc = function(data) {
        return WalletCrypto.encryptSecretWithSecondPassword(data, pw, sharedKey, pbkdf2_iterations);
      };
      return enc;
    };

    try {
      WalletStore.setDoubleEncryption(true);
      WalletStore.mapToLegacyAddressesPrivateKeys(encrypt(password, WalletStore.getSharedKey(), pbkdf2_iterations));

      for (var i in MyWallet.getAccounts()) {
        var account = WalletStore.getHDWallet().getAccount(i);
        account.extendedPrivateKey = WalletCrypto.encryptSecretWithSecondPassword(account.extendedPrivateKey, password, sharedKey, pbkdf2_iterations);
      }

      if (WalletStore.didUpgradeToHd()) {
        WalletStore.getHDWallet().seedHex = WalletCrypto.encryptSecretWithSecondPassword(WalletStore.getHDWallet().seedHex, password, sharedKey, pbkdf2_iterations);
        if(WalletStore.getHDWallet().getBip39Password() != "") {
          WalletStore.getHDWallet().setBip39Password(WalletCrypto.encryptSecretWithSecondPassword(WalletStore.getHDWallet().getBip39Password(), password, sharedKey, pbkdf2_iterations));
        }    
      }

      WalletStore.setDPasswordHash(hashPassword(sharedKey + password, pbkdf2_iterations));
      if (!MyWallet.validateSecondPassword(password)) {
        throw "Invalid Second Password";
      }

      try {
        MyWallet.checkAllKeys(password);

        MyWallet.backupWallet('update', function() {
          success();
        }, function(e) {
          panic(e);
          error(e);
        });
      } catch(e) {
        panic(e);
        error(e);
      }

    } catch(e) {
      panic(e);
      error(e);
    }
  };



  /**
   * Add watch only address, backup wallet and refreshes balances.
   * @param {string} addressString bitcoin address
   */
  this.addWatchOnlyLegacyAddress = function(addressString) {
    var address = Bitcoin.Address.fromBase58Check(addressString);

    if (address.toString() != addressString) {
      throw 'Inconsistency between addresses';
    }

    try {
      if (WalletStore.addLegacyAddress(addressString)) {
        WalletStore.sendEvent("msg", {type: "success", message: 'Successfully Added Address ' + address});

        try {
          ws.send('{"op":"addr_sub", "addr":"'+addressString+'"}');
        } catch (e) { }

        //Backup
        MyWallet.backupWallet('update', function() {
          MyWallet.get_history();
        });
      } else {
        throw 'Wallet Full Or Addresses Exists';
      }
    } catch (e) {
      WalletStore.sendEvent("msg", {type: "error", message: e});
    }
  };

  //temperary workaround instead instead of modding bitcoinjs to do it TODO: not efficient
  this.getCompressedAddressString = function(key) {
    return new ECKey(key.d, true).pub.getAddress().toString();
  };
  this.getUnCompressedAddressString = function(key) {
    return new ECKey(key.d, false).pub.getAddress().toString();
  };

  this.extractAddresses = function(script, addresses) {
    switch (Bitcoin.scripts.classifyOutput(script)) {
    case 'pubkeyhash':
      addresses.push(Bitcoin.Address.fromOutputScript(script));
      return 1;
    case 'pubkey':
      addresses.push(new Bitcoin.Address(Bitcoin.crypto.hash160(script.chunks[0]), Bitcoin.networks.bitcoin.pubKeyHash));
      return 1;
    case 'scripthash':
      //if script output is to a multisig address, classifyOutput will return scripthash
      addresses.push(Bitcoin.Address.fromOutputScript(script));
      return 1;
    case 'multisig':
      for (var i = 1; i < script.chunks.length-2; ++i) {
        addresses.push(new Bitcoin.Address(Bitcoin.crypto.hash160(script.chunks[i]), Bitcoin.networks.bitcoin.pubKeyHash));
      }
      return script.chunks[0] - Bitcoin.opcodes.OP_1 + 1;
    default:
      throw 'Encountered non-standard scriptPubKey';
    }
  };

  /**
   * Import Private Key, backup wallet and refresh balances
   * @param {string} privateKeyString private Key
   * @param {function(function(string, function, function))} getPassword Get the second password: takes one argument, the callback function, which is called with the password and two callback functions to inform the getPassword function if the right or wrong password was entered.
   * @param {function(function(string, function, function))} getBIP38Password Get the BIP38 password: takes one argument, the callback function, which is called with the password and two callback functions to inform the getBIP38Password function if the right or wrong password was entered.
   * @param {function()} success callback function
   * @param {function()} alreadyImportedCallback callback function in case the key already exists in the wallet
   * @param {function()} error callback function
   */
  this.importPrivateKey = function(privateKeyString, getPassword, getBIP38Password, success, alreadyImportedCallback, error) {
    function reallyInsertKey(key, compressed, pw) {
      try {
        if (WalletStore.legacyAddressExists(key.pub.getAddress().toString()) &&
            !WalletStore.isWatchOnlyLegacyAddress(key.pub.getAddress().toString())) {
          alreadyImportedCallback();
          return;
        }

        var address = MyWallet.addPrivateKey(key, {compressed : compressed, app_name : APP_NAME, app_version : APP_VERSION}, pw);

        if (!address) {
          throw 'Unable to add private key for bitcoin address ' + address;
        }

        MyWallet.backupWallet('update', function() {
          MyWallet.get_history();
        });

        success(address);
      } catch (e) {
        error(e);
      }
    }

    var format;
    try {
      format = MyWallet.detectPrivateKeyFormat(privateKeyString);
    }
    catch (e) {
      error(e);
      return;
    }

    if (format == 'bip38') {
      getBIP38Password(function(_password, correct_password, wrong_password) {
        WalletStore.disableLogout();
        ImportExport.parseBIP38toECKey(
          privateKeyString,
          _password,
          function(key, isCompPoint) {
            WalletStore.enableLogout();
            correct_password();
            if(WalletStore.getDoubleEncryption()) {
              getPassword(function(pw, correct_password, wrong_password) {
                if (MyWallet.validateSecondPassword(pw)) {
                  correct_password();
                  reallyInsertKey(key, isCompPoint, pw);
                } else {
                  wrong_password();
                  error('Second Password incorrect');
                }
              });
            } else {
              reallyInsertKey(key, isCompPoint, null);
            }
          },
          function() {
            WalletStore.disableLogout();
            wrong_password();
          },
          function(e) {
            WalletStore.enableLogout();
            error(e);
          }
        );
      });

      return;
    }

    var key;
    try {
      key = MyWallet.privateKeyStringToKey(privateKeyString, format);
    }
    catch (e) {
      error(e);
      return;
    }

    if(WalletStore.getDoubleEncryption()) {
      getPassword(function(pw, correct_password, wrong_password) {
        if (MyWallet.validateSecondPassword(pw)) {
          correct_password();
          reallyInsertKey(key, (format == 'compsipa'), pw);
        } else {
          wrong_password();
          error('Second Password incorrect');
        }
      });
    } else {
      reallyInsertKey(key, (format == 'compsipa'), null);
    }
  };

  //opts = {compressed, app_name, app_version, created_time}
  // TODO: this can be moved to walletstore
  this.addPrivateKey = function(key, opts, second_password) {
    var sharedKey = WalletStore.getSharedKey();
    var pbkdf2_iterations = WalletStore.getPbkdf2Iterations();

    if (WalletStore.walletIsFull()) {
      throw 'Wallet is full.';
    }

    if (key == null) {
      throw 'Cannot add null key.';
    }

    if (opts == null)
      opts = {compressed: true};

    var addr = opts.compressed ? MyWallet.getCompressedAddressString(key) : MyWallet.getUnCompressedAddressString(key);

    var base58 = Base58.encode(key.d.toBuffer(32));

    var encoded = base58 == null || second_password == null ? base58 : WalletCrypto.encryptSecretWithSecondPassword(base58, second_password, sharedKey, pbkdf2_iterations);

    if (encoded == null) {
      throw 'Error Encoding key';
    }

    var decoded_base_58 = second_password == null ? base58 : WalletCrypto.decryptSecretWithSecondPassword(encoded, second_password, sharedKey, pbkdf2_iterations);

    var decoded_key = new ECKey(new BigInteger.fromBuffer(decoded_base_58), opts.compressed);

    if (addr != MyWallet.getUnCompressedAddressString(key) && addr != MyWallet.getCompressedAddressString(key)) {
      throw 'Decoded Key address does not match generated address';
    }

    if (addr != MyWallet.getUnCompressedAddressString(key) && addr != MyWallet.getCompressedAddressString(key)) {
      throw 'Decoded Key address does not match generated address';
    }

    //TODO: Move this once opts and probably all addPrivateKey func to walletstore
    var addresses = WalletStore.getAddresses();
    if (WalletStore.addLegacyAddress(addr, encoded)) {
      addresses[addr].tag = 1; //Mark as unsynced
      addresses[addr].created_time = opts.created_time ? opts.created_time : 0; //Stamp With Creation time
      addresses[addr].created_device_name = opts.app_name ? opts.app_name : APP_NAME; //Created Device
      addresses[addr].created_device_version = opts.app_version ? opts.app_version : APP_VERSION; //Created App Version

      if (addresses[addr].priv != encoded)
        throw 'Address priv does not match encoded';

      //Subscribe to transaction updates through websockets
      try {
        ws.send('{"op":"addr_sub", "addr":"'+addr+'"}');
      } catch (e) { }
    } else {
      throw 'Unable to add generated private key.';
    }

    return addr;
  };

  this.generateNewKey = function(_password) {
    var key = Bitcoin.ECKey.makeRandom(true);

    // key is uncompressed, so cannot passed in opts.compressed = true here
    if (MyWallet.addPrivateKey(key)) {
      return key;
    }
  };

  this.generateNewMiniPrivateKey = function() {
    // Documentation: https://en.bitcoin.it/wiki/Mini_private_key_format
    while (true) {
      //Use a normal ECKey to generate random bytes
      var key = Bitcoin.ECKey.makeRandom(false);

      //Make Candidate Mini Key
      var minikey = 'S' + Base58.encode(key.d.toBuffer(32)).substr(0, 21);

      //Append ? & hash it again
      var bytes_appended = Bitcoin.crypto.sha256(minikey + '?');

      //If zero byte then the key is valid
      if (bytes_appended[0] == 0) {

        //SHA256
        var bytes = Bitcoin.crypto.sha256(minikey);

        var eckey = new Bitcoin.ECKey(new BigInteger.fromBuffer(bytes), false);

        if (MyWallet.addPrivateKey(eckey, {compressed: true}))
          return {key : eckey, miniKey : minikey};
      }
    }
  };
  
  function wsSuccess(ws) {
    var last_on_change = null;

    ws.onmessage = function(message) {
      
      var obj = $.parseJSON(message.data);
            
      transactions = WalletStore.getTransactions();

<<<<<<< HEAD
      try {
        var obj = $.parseJSON(message.data);
        var transactions = WalletStore.getTransactions();

        if (obj.op == 'on_change') {
          var old_checksum = WalletStore.generatePayloadChecksum();
          var new_checksum = obj.checksum;

          console.log('On change old ' + old_checksum + ' ==  new '+ new_checksum);
=======
      if (obj.op == 'on_change') {
        var old_checksum = WalletStore.generatePayloadChecksum();
        var new_checksum = obj.checksum;
>>>>>>> 141cc08d

        if (last_on_change != new_checksum && old_checksum != new_checksum) {
          last_on_change = new_checksum;

          MyWallet.getWallet();
        }

      } else if (obj.op == 'utx') {
        WalletStore.setIsAccountRecommendedFeesValid(false);

        var tx = TransactionFromJSON(obj.x);

        var tx_processed = MyWallet.processTransaction(tx);
        var tx_account = tx_processed.to.account;

        //Check if this is a duplicate
        //Maybe should have a map_prev to check for possible double spends
        for (var key in transactions) {
          if (transactions[key].txIndex == tx.txIndex) return;
        }

        WalletStore.addToFinalBalance(tx_processed.result);

        var account = MyWallet.getAccount(tx_account.index);

        if (tx_account) account.setBalance(account.getBalance() + tx_processed.result);

        WalletStore.incNTransactions();

        tx.setConfirmations(0);

        WalletStore.pushTransaction(tx);

        playSound('beep');

        WalletStore.sendEvent('on_tx');

      }  else if (obj.op == 'block') {
        //Check any transactions included in this block, if the match one our ours then set the block index
        for (var i = 0; i < obj.x.txIndexes.length; ++i) {
          for (var ii = 0; ii < transactions.length; ++ii) {
            if (transactions[ii].txIndex == obj.x.txIndexes[i]) {
              if (transactions[ii].blockHeight == null || transactions[ii].blockHeight == 0) {
                transactions[ii].blockHeight = obj.x.height;
                break;
              }
            }
          }
        }

        WalletStore.setLatestBlock(BlockFromJSON(obj.x));

        WalletStore.sendEvent('on_block');
      }

    };

    ws.onopen = function() {
      WalletStore.sendEvent('ws_on_open');

      var msg = '{"op":"blocks_sub"}';

      if (WalletStore.getGuid() != null)
        msg += '{"op":"wallet_sub","guid":"'+WalletStore.getGuid()+'"}';

      try {
        var addrs = WalletStore.getLegacyActiveAddresses();
        for (var key in addrs) {
          msg += '{"op":"addr_sub", "addr":"'+ addrs[key] +'"}'; //Subscribe to transactions updates through websockets
        }

        if (WalletStore.getHDWallet() != null)
          MyWallet.listenToHDWalletAccounts();

      } catch (e) {
        WalletStore.sendEvent("msg", {type: "error", message: 'error with websocket'});
      }

      ws.send(msg);
    };

    ws.onclose = function() {
      WalletStore.sendEvent('ws_on_close');

    };
  }

  this.pkBytesToSipa = function(bytes, addr) {
    var bytesBigInt = new BigInteger.fromBuffer(bytes);
    var eckey = new ECKey(bytesBigInt, false);

    bytes = bytesBigInt.toByteArray();

    while (bytes.length < 32) bytes.unshift(0);

    bytes.unshift(0x80); // prepend 0x80 byte

    if (MyWallet.getUnCompressedAddressString(eckey) == addr) {
    } else if (MyWallet.getCompressedAddressString(eckey) == addr) {
      bytes.push(0x01);    // append 0x01 byte for compressed format
    } else {
      throw 'Private Key does not match bitcoin address' + addr;
    }

    var checksum = Crypto.SHA256(Crypto.SHA256(bytes, { asBytes: true }), { asBytes: true });

    bytes = bytes.concat(checksum.slice(0, 4));

    var privWif = Base58.encode(new Buffer(bytes));

    return privWif;
  };

  function noConvert(x) { return x; }
  function base58ToBase58(x) { return WalletCrypto.decryptSecretWithSecondPasswordIfNeeded(x); }
  function base58ToBase64(x) { var bytes = MyWallet.decodePK(x); return Crypto.util.bytesToBase64(bytes); }
  function base58ToHex(x) { var bytes = MyWallet.decodePK(x); return Crypto.util.bytesToHex(bytes); }
  this.base58ToSipa = function(x, addr) {
    return MyWallet.pkBytesToSipa(MyWallet.decodePK(x), addr);
  };

  /**
   * @param {number} accountIdx index of HD wallet account
   * @return {string} account label
   */
  this.getLabelForAccount = function(accountIdx) {
    return WalletStore.getHDWallet().getAccount(accountIdx).getLabel();
  };

  /**
   * Validates proposed label for account
   * @param {string} label account label
   * @return {boolean} success or not
   */
  this.validateAccountLabel = function(label) {
    if (! MyWallet.isAlphaNumericSpace(label))
      return false;

    if (!label || label == "" || label.length > 17)
      return false;

    return true;
  };

  /**
   * Set label for account and backup wallet.
   * @param {number} accountIdx index of HD wallet account
   * @param {string} label account label
   * @return {boolean} success or not
   */
  this.setLabelForAccount = function(accountIdx, label) {
    if (!this.validateAccountLabel(label))
      return false;

    WalletStore.getHDWallet().getAccount(accountIdx).setLabel(label);
    MyWallet.backupWalletDelayed();
    return true;
  };

  /**
   * @param {number} accountIdx index of HD wallet account
   * @return {boolean} is account archived
   */
  this.isArchivedForAccount = function(accountIdx) {
    return WalletStore.getHDWallet().getAccount(accountIdx).isArchived();
  };

  /**
   * Set account archived flag to isArchived and backup wallet.
   * @param {number} accountIdx index of HD wallet account
   * @param {boolean} isArchived is archived
   */
  this.setIsArchivedForAccount = function(accountIdx, isArchived) {
    WalletStore.getHDWallet().getAccount(accountIdx).setIsArchived(isArchived);
    MyWallet.backupWalletDelayed('update', function() {
      MyWallet.get_history();
    });
  };

  /**
   * @param {number} accountIdx index of HD wallet account
   * @return {number} balance of account in satoshis
   */
  this.getBalanceForAccount = function(accountIdx) {
    return WalletStore.getHDWallet().getAccount(accountIdx).getBalance();
  };

  /**
   * @param {number} accountIdx index of HD wallet account
   * @return {number} number of transactions for account
   */
  this.getNumberOfTransactionsForAccount = function(accountIdx) {
    return WalletStore.getHDWallet().getAccount(accountIdx).n_tx;
  };

  /**
   * @param {number} accountIdx index of HD wallet account
   * @return {string} next unused address
   */
  this.getReceivingAddressForAccount = function(accountIdx) {
    return WalletStore.getHDWallet().getAccount(accountIdx).getReceivingAddress();
  };

  this.getReceivingAddressIndexForAccount = function(accountIdx) {
    return WalletStore.getHDWallet().getAccount(accountIdx).getReceivingAddressIndex();
  };

  /**
   * @param {number} accountIdx index of HD wallet account
   * @param {number} addressIdx index of address of HD wallet account
   * @param {string} label label
   * @return {string} success or not
   */
  this.setLabelForAccountAddress = function(accountIdx, addressIdx, label, success, error) {
    if (label != "" && ! MyWallet.isAlphaNumericSpace(label)) {
      error();
    } else {
      WalletStore.getHDWallet().getAccount(accountIdx).setLabelForAddress(addressIdx, label);
      MyWallet.backupWalletDelayed();
      success();
    }
  };

  this.getLabeledReceivingAddressesForAccount = function(accountIdx) {
    return WalletStore.getHDWallet().getAccount(accountIdx).getLabeledReceivingAddresses();
  };

  this.processTransaction = function(tx) {

    var transaction = {
      from: {account: null, legacyAddresses: null, externalAddresses: null},
      to: {account: null, legacyAddresses: null, externalAddresses: null, email: null, mobile: null},
      fee: 0,
      intraWallet: null
    };


    var legacyAddressWithLargestOutput = undefined;
    var externalAddressWithLargestOutput = undefined;
    var amountFromLegacyAddresses = 0;
    var amountFromExternalAddresses = 0;
    var legacyAddressWithLargestOutputAmount = 0;
    var externalAddressWithLargestOutputAmount = 0;
    var fromAccountIndex = undefined;
    var amountFromAccount = 0;

    for (var i = 0; i < tx.inputs.length; ++i) {
      var isOrigin = false;
      var output = tx.inputs[i].prev_out;
      if (!output || !output.addr)
        continue;

      if (WalletStore.isActiveLegacyAddress(output.addr)) {
        isOrigin = true;
        if (transaction.from.legacyAddresses == null)
          transaction.from.legacyAddresses = [];
        transaction.from.legacyAddresses.push({address: output.addr, amount: output.value});
        transaction.fee += output.value;
      } else {
        for (var j in MyWallet.getAccounts()) {
          var account = WalletStore.getHDWallet().getAccount(j);
          if (!account.isArchived() && output.xpub != null && account.getAccountExtendedKey(false) == output.xpub.m) {
            amountFromAccount += output.value;

            if (! isOrigin) {
              isOrigin = true;
              fromAccountIndex = parseInt(j);

              transaction.fee += output.value;
            } else {
              if ( output.value > legacyAddressWithLargestOutputAmount ) {
                  legacyAddressWithLargestOutput = output.addr;
                  legacyAddressWithLargestOutputAmount = output.value;
              }
              amountFromLegacyAddresses += output.value;
              transaction.fee += output.value;
            }
            break;
          }
        }

        if (! isOrigin) {
          if ( output.value > externalAddressWithLargestOutputAmount ) {
              externalAddressWithLargestOutput = output.addr;
              externalAddressWithLargestOutputAmount = output.value;
          }
          amountFromExternalAddresses += output.value;
          transaction.fee += output.value;
          transaction.intraWallet = false;
        }
      }

      if(transaction.intraWallet == null) {
        transaction.intraWallet = true;
      }
    }

    if(amountFromExternalAddresses > 0) {
      transaction.from.externalAddresses = {addressWithLargestOutput: externalAddressWithLargestOutput, amount: amountFromExternalAddresses};
    }

    if(amountFromLegacyAddresses > 0) {
      transaction.from.legacyAddresses = {addressWithLargestOutput: legacyAddressWithLargestOutput, amount: amountFromLegacyAddresses};
    }

    if(amountFromAccount > 0) {
      transaction.from.account = {index: fromAccountIndex, amount: amountFromAccount};

    }

    for (var i = 0; i < tx.out.length; ++i) {
      var output = tx.out[i];
      if (!output || !output.addr)
        continue;

      if (WalletStore.isActiveLegacyAddress(output.addr)) {
        if (transaction.to.legacyAddresses == null)
          transaction.to.legacyAddresses = [];

        var isFromLegacyAddresses = false;
        for (var j in transaction.from.legacyAddresses) {
          var addressAmount = transaction.from.legacyAddresses[j];
          if (addressAmount.address == output.addr) {
            addressAmount.amount -= output.value;
            isFromLegacyAddresses = true;
          }
        }
        if (! isFromLegacyAddresses) {
          transaction.to.legacyAddresses.push({address: output.addr, amount: output.value});
        }
        transaction.fee -= output.value;
      } else if (WalletStore.getPaidToDictionary() && (paidToItem = WalletStore.getPaidToDictionary()[tx.hash]) && paidToItem.address == output.addr ) {
        if(paidToItem.email) {
          transaction.to.email = { email: paidToItem.email, redeemedAt: paidToItem.redeemedAt };
        } else if (paidToItem.mobile) {
          transaction.to.mobile = { number: paidToItem.mobile, redeemedAt: paidToItem.redeemedAt };
        };
        transaction.intraWallet = false;
      } else {
        var toAccountSet = false;
        for (var j in MyWallet.getAccounts()) {
          var account = WalletStore.getHDWallet().getAccount(j);
          if (!account.isArchived() && output.xpub != null && account.getAccountExtendedKey(false) == output.xpub.m) {
            if (! toAccountSet) {
              if (transaction.from.account != null && transaction.from.account.index == parseInt(j)) {
                transaction.from.account.amount -= output.value;
              } else {
                transaction.to.account = {index: parseInt(j), amount: output.value};
              }
              toAccountSet = true;
              transaction.fee -= output.value;
            } else {
              if (transaction.from.account != null && transaction.from.account.index == parseInt(j)) {
                transaction.from.account.amount -= output.value;
              } else if ((transaction.to.externalAddresses == null ||
                          output.value > transaction.to.externalAddresses.amount) &&
                         (transaction.from.account != null ||
                          transaction.from.legacyAddresses != null)) {
                transaction.to.externalAddresses = {addressWithLargestOutput: output.addr, amount: output.value};
              }
              transaction.fee -= output.value;
            }
            break;
          }
        }

        if (! toAccountSet) {
          if ((transaction.to.externalAddresses == null ||
               output.value > transaction.to.externalAddresses.amount) &&
              (transaction.from.account != null ||
               transaction.from.legacyAddresses != null)) {
            transaction.to.externalAddresses = {addressWithLargestOutput: output.addr, amount: output.value};
          }
          transaction.fee -= output.value;
          transaction.intraWallet = false;
        }
      }
    }

    if (transaction.from.account == null && transaction.from.legacyAddresses == null) {
      var fromAmount = 0;
      if (transaction.to.account != null)
        fromAmount += transaction.to.account.amount;
      for (var i in transaction.to.legacyAddresses) {
        var addressAmount = transaction.to.legacyAddresses[i];
        fromAmount += addressAmount.amount;
      }
      transaction.from.externalAddresses.amount = fromAmount;
    }

    transaction.hash = tx.hash;

    /* Typically processTransaction() is called directly after transactions
     have been downloaded from the server. In that case you could simply
     reuse tx.confirmations. However processTransaction() can also be
     called at a later time, e.g. if the user keeps their wallet open
     while waiting for a confirmation. */
    transaction.confirmations = MyWallet.getConfirmationsForTx(WalletStore.getLatestBlock(), tx);

    transaction.txTime = tx.time;
    transaction.note = WalletStore.getNote(tx.hash);
    transaction.tags = WalletStore.getTags(tx.hash);
    transaction.size = tx.size;
    transaction.tx_index = tx.txIndex;
    transaction.block_height = tx.blockHeight;

    transaction.result = MyWallet.calculateTransactionResult(transaction);

    return transaction;
  };

  this.calculateTransactionResult = function(transaction) {

    var totalOurs = function(toOrFrom) {
      var result = 0;

      if(toOrFrom.account) {
        result = toOrFrom.account.amount;
      } else if (toOrFrom.legacyAddresses && toOrFrom.legacyAddresses.length > 0) {
        for(var i in toOrFrom.legacyAddresses) {
          var legacyAddress = toOrFrom.legacyAddresses[i];
          result += legacyAddress.amount;
        }
      }

      return result;
    };

    var result = 0;

    if (transaction.intraWallet) {
      result = totalOurs(transaction.to);
    } else {
      result = totalOurs(transaction.to) - totalOurs(transaction.from);
    }

    return result;
  };

  this.getUnspentOutputsForAddresses = function(addresses, successCallback, errorCallback) {
    BlockchainAPI.get_unspent([addresses], function (obj) {

      obj.unspent_outputs.forEach(function(utxo) {
        var txBuffer = new Buffer(utxo.tx_hash, "hex");
        Array.prototype.reverse.call(txBuffer);
        utxo.hash = txBuffer.toString("hex");
        utxo.index = utxo.tx_output_n;
      });

      successCallback && successCallback(obj.unspent_outputs);
    }, function(e) {
      errorCallback && errorCallback(e.message || e.responseText);
    }, 0, true);
  };

  this.getUnspentOutputsForAccount = function(accountIdx, successCallback, errorCallback) {
    var account = WalletStore.getHDWallet().getAccount(accountIdx);

    BlockchainAPI.get_unspent([account.extendedPublicKey], function (obj) {

      obj.unspent_outputs.forEach(function(utxo) {
        var txBuffer = new Buffer(utxo.tx_hash, "hex");
        Array.prototype.reverse.call(txBuffer);
        utxo.hash = txBuffer.toString("hex");
        utxo.index = utxo.tx_output_n;
      });

      successCallback && successCallback(obj.unspent_outputs);
    }, function(e) {
      errorCallback && errorCallback(e.message || e.responseText);
    }, 0, true);
  };

  this.recommendedTransactionFeeForAccount = function(accountIdx, amount) {

    if (!WalletStore.isAccountRecommendedFeesValid()) {
      WalletStore.setAmountToRecommendedFee({});
      WalletStore.setIsAccountRecommendedFeesValid(true);
    }

    var recFee = WalletStore.getAmountToRecommendedFee();
    if (recFee === null) {
      recFee = WalletStore.getHDWallet().getAccount(accountIdx).recommendedTransactionFee(amount);
      WalletStore.setAmountToRecommendedFee(amount, recFee);
    }
    return recFee;
  };

  this.getBaseFee = function() {
    var network = Bitcoin.networks.bitcoin;
    return network.feePerKb;
  };

  this.recommendedTransactionFeeForAddress = function(address, amount) {
    // TODO: calculate the correct fee:
    return MyWallet.getBaseFee();
  };

  /**
   * @param {function(Array)} successCallback success callback function with transaction array
   * @param {function()} errorCallback error callback function
   * @param {function()} didFetchOldestTransaction callback is called when all transanctions for the specified account has been fetched
   */
  this.fetchMoreTransactionsForAccounts = function(success, error, didFetchOldestTransaction) {

    function getRawTransactionsForAccounts(txOffset, numTx, success, error) {
      var addresses = [];
      for (var i in MyWallet.getAccounts()) {
        var account = WalletStore.getHDWallet().getAccount(i);
        if(!account.isArchived()) {
          addresses.push(account.getAccountExtendedKey(false));
        }
      }

      BlockchainAPI.async_get_history_with_addresses(addresses, function(data) {
        if (success) success(data.txs);
      }, function() {
        if (error) error();

      }, 0, txOffset, numTx);
    }

    getRawTransactionsForAccounts(WalletStore.getHDWallet().numTxFetched, WalletStore.getNumOldTxsToFetchAtATime(), function(data) {
      var processedTransactions = [];

      for (var i in data) {
        var tx = data[i];

        var tx = TransactionFromJSON(data[i]);

        var transaction = MyWallet.processTransaction(tx);
        processedTransactions.push(transaction);
      }

      WalletStore.getHDWallet().numTxFetched += processedTransactions.length;

      if (processedTransactions.length < WalletStore.getNumOldTxsToFetchAtATime()) {
        didFetchOldestTransaction();
      }

      success(processedTransactions);
    }, function(e) {
      error(e);
    });
  };

  /**
   * @param {number} accountIdx idx of account
   * @param {function(Array)} successCallback success callback function with transaction array
   * @param {function()} errorCallback error callback function
   * @param {function()} didFetchOldestTransaction callback is called when all transanctions for the specified account has been fetched
   */
  this.fetchMoreTransactionsForAccount = function(accountIdx, success, error, didFetchOldestTransaction) {
    function getRawTransactionsForAccount(accountIdx, txOffset, numTx, success, error) {
      var account = WalletStore.getHDWallet().getAccount(accountIdx);
      var accountExtendedPublicKey = account.getAccountExtendedKey(false);

      BlockchainAPI.async_get_history_with_addresses([accountExtendedPublicKey], function(data) {
        if (success) success(data);
      }, function() {
        if (error) error();

      }, 0, txOffset, numTx);
    }

    var account = WalletStore.getHDWallet().getAccount(accountIdx);
    getRawTransactionsForAccount(accountIdx, account.numTxFetched, WalletStore.getNumOldTxsToFetchAtATime(), function(data) {
      var processedTransactions = [];

      for (var i in data.txs) {
        var tx = data.txs[i];

        var tx = TransactionFromJSON(data.txs[i]);

        var transaction = MyWallet.processTransaction(tx);

        processedTransactions.push(transaction);
      }


      account.numTxFetched += processedTransactions.length;

      if (processedTransactions.length < WalletStore.getNumOldTxsToFetchAtATime()) {
        didFetchOldestTransaction();
      }

      success(processedTransactions, data.wallet.final_balance);
    }, function(e) {
      error(e);
    });
  };

  // Reads from and writes to global paidTo
  this.checkForRecentlyRedeemed = function() {
    var paidToAddressesToMonitor = [];

    for (var tx_hash in WalletStore.getPaidToDictionary()) {
      var localPaidTo = WalletStore.getPaidToDictionary()[tx_hash];
      if (localPaidTo.redeemedAt == null) {
        paidToAddressesToMonitor.push(localPaidTo.address);
      }
    }

    if(paidToAddressesToMonitor.length == 0)
      return;

    MyWallet.fetchRawTransactionsAndBalanceForAddresses(paidToAddressesToMonitor, function(transactions, balances) {
      for(var i in balances) {
        if(balances[i].final_balance == 0 && balances[i].n_tx > 0) {

          var redeemedAt = null;

          // Find corresponding transaction:
          for(var j in transactions) {
            for(var k in transactions[j].inputs) {
              if(balances[i].address === transactions[j].inputs[k].prev_out.addr) {
                // Set redeem time
                redeemedAt = transactions[j].time;
              }
            }
          }

          // Mark as redeemed:
          for(var tx_hash in WalletStore.getPaidToDictionary()) {
            var paidToEntry = WalletStore.getPaidToDictionary()[tx_hash];
            if(balances[i].address === paidToEntry.address) {
              WalletStore.markPaidToEntryRedeemed(tx_hash, redeemedAt || 1);
              MyWallet.backupWalletDelayed();
              // If redeem time not known, set to default time.
            }
          }

        }
      }
    }, function() {
      console.log("Could not check if email/sms btc have been redeemed.");
    });
  };


  /**
   * @param {string} privatekey private key to redeem
   * @param {function()} successCallback success callback function with balance in satoshis
   * @param {function()} errorCallback error callback function
   */
  this.getBalanceForRedeemCode = function(privatekey, successCallback, errorCallback)  {
    var format = MyWallet.detectPrivateKeyFormat(privatekey);
    if(format == null) {
      errorCallback("Unkown private key format");
      return;
    }
    var privateKeyToSweep = MyWallet.privateKeyStringToKey(privatekey, format);
    var from_address_compressed = MyWallet.getCompressedAddressString(privateKeyToSweep);
    var from_address_uncompressed = MyWallet.getUnCompressedAddressString(privateKeyToSweep);


    BlockchainAPI.get_balance([from_address_compressed, from_address_uncompressed], function(value) {
      if (successCallback)
        successCallback(value);
    }, function() {
      WalletStore.sendEvent("msg", {type: "error", message: 'Error Getting Address Balance'});
      if (errorCallback)
        errorCallback();
    });
  };

  /**
   * Redeem bitcoins sent from email or mobile.
   * @param {number} accountIdx index of HD wallet account
   * @param {string} privatekey private key to redeem
   * @param {function()} successCallback success callback function
   * @param {function()} errorCallback error callback function
   */
  this.redeemFromEmailOrMobile = function(accountIdx, privatekey, successCallback, errorCallback)  {
    var account = this.getAccount(accountIdx);

    try {
      var format = MyWallet.detectPrivateKeyFormat(privatekey);
      var privateKeyToSweep = MyWallet.privateKeyStringToKey(privatekey, format);
      var from_address_compressed = MyWallet.getCompressedAddressString(privateKeyToSweep);
      var from_address_uncompressed = MyWallet.getUnCompressedAddressString(privateKeyToSweep);

      MyWallet.getUnspentOutputsForAddresses(
        [from_address_compressed, from_address_uncompressed],
        function (unspent_outputs) {
          var values = unspent_outputs.map(function(unspent) {
            return unspent.value;
          });
          var amount = values.reduce(function(a, b) {
            return a + b;
          });

          var fee = MyWallet.getBaseFee();
          amount = amount - fee;

          var toAddress = account.getReceivingAddress();

          // No change address needed - amount will be consumed in full
          var changeAddress = null;

          var listener = null;

          var tx = new Transaction(unspent_outputs, toAddress, amount, fee, changeAddress, listener);

          var keys = [privatekey];
          if (tx.addressesOfNeededPrivateKeys.length === 2) {
            keys.push(privatekey);
          }

          tx.addPrivateKeys(keys);

          var signedTransaction = tx.sign();

          BlockchainAPI.push_tx(signedTransaction, null, successCallback, errorCallback);
        });
    } catch (e) {
      console.log(e);
      WalletStore.sendEvent("msg", {type: "error", message: 'Error Decoding Private Key. Could not claim coins.'});
    }
  };

  /**
   * @param { Array } list of addresses
   * @param {function():Array} successCallback success callback function with transaction array
   * @param {function()} errorCallback callback function
   */
  this.fetchRawTransactionsAndBalanceForAddresses = function(addresses, success, error) {
    BlockchainAPI.async_get_history_with_addresses(addresses, function(data) {
      if (success) success( data.txs, data.addresses);
    }, function() {
      if (error) error();

    }, 0, 0);
  };

  /**
   * @param {function():Array} successCallback success callback function with transaction array
   * @param {function()} errorCallback callback function
   * @param {function()} didFetchOldestTransaction callback is called when all transanctions for legacy addresses have been fetched
   */
  this.fetchMoreTransactionsForLegacyAddresses = function(success, error, didFetchOldestTransaction) {
    function getRawTransactionsForLegacyAddresses(txOffset, numTx, success, error) {
      var allAddresses = WalletStore.getLegacyActiveAddresses();

      BlockchainAPI.async_get_history_with_addresses(allAddresses, function(data) {
        if (success) success(data.txs);
      }, function() {
        if (error) error();

      }, 0, txOffset, numTx);
    }

    getRawTransactionsForLegacyAddresses(WalletStore.getLegacyAddressesNumTxFetched(), WalletStore.getNumOldTxsToFetchAtATime(), function(data) {
      var processedTransactions = [];

      for (var i in data) {
        var tx = data[i];

        var tx = TransactionFromJSON(data[i]);

        var transaction = MyWallet.processTransaction(tx);
        processedTransactions.push(transaction);
      }

      WalletStore.addLegacyAddressesNumTxFetched(processedTransactions.length);

      if (processedTransactions.length < WalletStore.getNumOldTxsToFetchAtATime()) {
        didFetchOldestTransaction();
      }

      success(processedTransactions);

    }, function(e) {
      console.log('error ' + e);
    });
  };

  this.archiveAccount = function(idx) {
    var account = WalletStore.getHDWallet().getAccount(idx);
    account.setIsArchived(true);
    MyWallet.backupWalletDelayed();
  };

  /**
   * @param {number} accountIdx index of account
   * @param {?function(number)} successcallback success callback function with account balance
   */
  this.unarchiveAccount = function(idx, successcallback) {
    var archivedAccount = WalletStore.getHDWallet().getAccount(idx);

    var account = new HDAccount(null, null, archivedAccount.label, idx);
    account.newNodeFromExtKey(archivedAccount.extendedPublicKey);

    account.generateCache();

    account.extendedPrivateKey = archivedAccount.extendedPrivateKey;
    account.extendedPublicKey = archivedAccount.extendedPublicKey;

    WalletStore.getHDWallet().replaceAccount(idx, account);


    MyWallet.fetchMoreTransactionsForAccount(idx,function(txs, balance) {
      account.setBalance(balance);

      MyWallet.listenToHDWalletAccount(account.extendedPrivateKey);

      if (successcallback) {
        successcallback(txs);
      }
    }, function(error) {
      console.log("Failed to fetch transactions");
    }, function() {});

    MyWallet.backupWalletDelayed();
  };

  /**
   * @return {Array} Array of HD accounts
   */
  this.getAccounts = function() {
    if (!WalletStore.didUpgradeToHd()) {
      return [];
    }
    return WalletStore.getHDWallet().getAccounts();
  };

  /**
   * @param {number} idx of account
   * @return {Object} Account at index
   */
  this.getAccount = function(idx) {
    return WalletStore.getHDWallet().getAccount(idx);
  };

  /**
   * @return {Number} Number of HD accounts
   */
  this.getAccountsCount = function() {
    if (!WalletStore.didUpgradeToHd()) {
      return 0;
    }
    return WalletStore.getHDWallet().getAccountsCount();
  };

  /**
   * Create new account and backup wallet
   * @param {string} label label name
   * @param {function(function(string, function, function))} getPassword Get the second password: takes one argument, the callback function, which is called with the password and two callback functions to inform the getPassword function if the right or wrong password was entered.
   * @param {function()} success called when account creation was successful
   * @param {function()} error called when account creation failed
   */
  this.createAccount = function(label, getPassword, success, error) {
    if(!this.validateAccountLabel(label)) {
      error("Invalid label");
      return;
    }

    if (WalletStore.getDoubleEncryption()) {
      getPassword(function(pw, correct_password, incorrect_password) {
        if (MyWallet.validateSecondPassword(pw)) {
          correct_password();
          createAccount(label, pw, success, error);
        } else {
          incorrect_password();
          error();
        }
      });
    } else {
      createAccount(label, null, success, error);
    }
  };

  // Assumes second password is needed if the argument is not null.
  function createAccount(label, second_password, success, error) {
    var account = WalletStore.getHDWallet().createAccount(label, second_password);
    var accountExtendedPublicKey = account.getAccountExtendedKey(false);
    account.setBalance(0);
    MyWallet.listenToHDWalletAccount(accountExtendedPublicKey);
    success();
    MyWallet.backupWalletDelayed();
  }

  /**
   * @param {string} mnemonic mnemonic
   * @return {boolean} is valid mnemonic
   */
  this.isValidateBIP39Mnemonic = function(mnemonic) {
    return BIP39.validateMnemonic(mnemonic);
  };

  /**
   * Recover HD wallet from passphrase by recreating all accounts and querying the balance of all accounts and addresses
   * @param {string} seedHex passphrase seed in hex
   * @param {?string} bip39Password bip39 Password
   * @param {function()} getPassword
   * @param {function()} successCallback success callback function
   * @param {function()} errorCallback error callback function
   */
  // TODO looks broken - where does passphrase come from?
  this.recoverMyWalletHDWalletFromSeedHex = function(seedHex, bip39Password, getPassword, successCallback, errorCallback) {
    function recoverMyWalletHDWalletFromMnemonic(passphrase, bip39Password, secondPassword, successCallback, errorCallback) {
      HDWallet.recoverHDWalletFromSeedHex(seedHex, bip39Password, secondPassword, function(hdWallet) {
        WalletStore.setHDWallet(hdWallet);

        if (successCallback)
          successCallback();

        MyWallet.backupWalletDelayed('update', function() {
          MyWallet.get_history();
        });
      }, function() {
        if (errorCallback)
          errorCallback();
      });
    }

    if (WalletStore.getDoubleEncryption()) {
      getPassword(function(pw, correct_password, wrong_password) {
        if (MyWallet.validateSecondPassword(pw)) {
          correct_password();
          recoverMyWalletHDWalletFromMnemonic(passphrase, bip39Password, pw, successCallback, errorCallback);
        } else {
          wrong_password();
          errorCallback();
        }
      });
    } else {
      recoverMyWalletHDWalletFromMnemonic(passphrase, bip39Password, null, successCallback, errorCallback);
    }
  };

  /**
   * Recover HD wallet from mnemonic by recreating all accounts and querying the balance of all accounts and addresses
   * @param {string} passphrase seed in words
   * @param {?string} bip39Password
   * @param {function()} getPassword
   * @param {function()=} successCallback success callback function
   * @param {function()=} errorCallback error callback function
   */
  this.recoverMyWalletHDWalletFromMnemonic = function(passphrase, bip39Password, getPassword, successCallback, errorCallback) {
    if(bip39Password == undefined || bip39Password == null) {
      bip39Password = "";
    }
    
    function recoverMyWalletHDWalletFromMnemonic(passphrase, bip39Password, secondPassword, successCallback, errorCallback) {
      HDWallet.recoverHDWalletFromMnemonic(passphrase, bip39Password, secondPassword, function(hdWallet) {
        WalletStore.setHDWallet(hdWallet);

        if (successCallback)
          successCallback();

        MyWallet.backupWalletDelayed('update', function() {
          MyWallet.get_history();
        });
      }, function() {
        if (errorCallback)
          errorCallback();
      });
    }

    if (WalletStore.getDoubleEncryption()) {
      getPassword(function(pw, correct_password, wrong_password) {
        if (MyWallet.validateSecondPassword(pw)) {
          correct_password();
          recoverMyWalletHDWalletFromMnemonic(passphrase, bip39Password, pw, successCallback, errorCallback);
        } else {
          wrong_password();
          errorCallback();
        }
      });
    } else {
      recoverMyWalletHDWalletFromMnemonic(passphrase, bip39Password, null, successCallback, errorCallback);
    }
  };

  this.listenToHDWalletAccount = function(accountExtendedPublicKey) {
    try {
      var msg = '{"op":"xpub_sub", "xpub":"'+ accountExtendedPublicKey +'"}';
      ws.send(msg);
    } catch (e) { }
  };

  this.listenToHDWalletAccounts = function() {
    for (var i in MyWallet.getAccounts()) {
      var account = WalletStore.getHDWallet().getAccount(i);
      if(!account.isArchived()) {
        var accountExtendedPublicKey = account.getAccountExtendedKey(false);
        MyWallet.listenToHDWalletAccount(accountExtendedPublicKey);
      }
    }
  };

  this.buildHDWallet = function(seedHexString, accountsArrayPayload, bip39Password, secondPassword, successCallback, errorCallback) {
    assert(seedHexString, "Seed hex string required");
    assert(accountsArrayPayload, "Accounts payload missing");
    // bip39Password, secondPassword are optional
    assert(successCallback, "Success callback required()");
    assert(errorCallback, "Error callback required()");
       
    var _success = function(hdWallet) {
      WalletStore.setHDWallet(hdWallet);
<<<<<<< HEAD
      successCallback && successCallback(hdWallet);
=======
      successCallback();
>>>>>>> 141cc08d
    };

    HDWallet.buildHDWallet(seedHexString, accountsArrayPayload, bip39Password, secondPassword, _success, errorCallback);
  };

  this.generateHDWalletPassphrase = function() {
    return BIP39.generateMnemonic();
  };

  this.generateHDWalletSeedHex = function() {
    var passPhrase = MyWallet.generateHDWalletPassphrase();
    return BIP39.mnemonicToEntropy(passPhrase);
  };

    this.deleteHDWallet = function(successCallback, errorCallback) {
    if(WalletStore.getHDWallet == undefined || WalletStore.getHDWallet() == null) {
      if (successCallback)
        successCallback();
      return;
    }
    WalletStore.setHDWallet(null);
    MyWallet.backupWallet('update', function() {
      if (successCallback)
        successCallback();
    }, function() {
      if (errorCallback)
        errorCallback();
    });
  };

  /**
   * Upgrade legacy wallet to HD wallet.
   * @param {function(function(string, function, function))} getPassword Get the second password: takes one argument, the callback function, which is called with the password and two callback functions to inform the getPassword function if the right or wrong password was entered.
   * @param {?function()=} success Success callback function.
   * @param {?function()=} error Error callback function.
   */
  this.upgradeToHDWallet = function(getPassword, success, error) {
    if (WalletStore.didUpgradeToHd()) {
      success && success();
      return;
    }

    var _success = function() {
      MyWallet.backupWalletDelayed('update');

      success && success();
    };

    var _error = function () {
      error && error();
    };

    MyWallet.initializeHDWallet(null, "", getPassword, _success, _error);
  };

  /**
   * Initialize HD wallet and create "Spending" account.
   * @param {?string} passphrase HD passphrase to generate the seed. If null, a seed will be generated.
   * @param {?string} bip39Password Password to protect the seed when generating seed from mnemonic.
   * @param {function(function(string, function, function))} getPassword Get the second password: takes one argument, the callback function, which is called with the password and two callback functions to inform the getPassword function if the right or wrong password was entered.
   * @param {function()} success Success callback function.
   * @param {function()} error Error callback function.
   */
  this.initializeHDWallet = function(passphrase, bip39Password, getPassword, success, error)  {
    function initializeHDWallet(passphrase, bip39Password, second_password, success, error) {
      WalletStore.setDidUpgradeToHd(true);
      var seedHexString;

      if (passphrase) {
        seedHexString = BIP39.mnemonicToEntropy(passphrase);
      }
      else {
        seedHexString = MyWallet.generateHDWalletSeedHex();
      }

      var _success = function () {
        var account = WalletStore.getHDWallet().createAccount("Spending", second_password);

        account.setBalance(0);

        MyWallet.listenToHDWalletAccount(account.getAccountExtendedKey(false));

        success();
      };

      MyWallet.buildHDWallet(seedHexString, [], bip39Password, second_password, _success, error);
    }

    if (WalletStore.getDoubleEncryption()) {
      getPassword(function(pw, correct_password, wrong_password) {
        if (MyWallet.validateSecondPassword(pw)) {
          correct_password();
          initializeHDWallet(passphrase, bip39Password, pw, success, error);
        } else {
          wrong_password();
          error();
        }
      });

    } else {
      initializeHDWallet(passphrase, bip39Password, null,  success, error);
    }
  };

  /**
   * @param {function(function(string, function, function))} getPassword Get the second password: takes one argument, the callback function, which is called with the password and two callback functions to inform the getPassword function if the right or wrong password was entered.
   * @param {function(string)} success Callback with the passphrase
   * @param {function(string)} error Callback with reason for failure
   */
  MyWallet.getHDWalletPassphraseString = function(getPassword, successCallback, errorCallback) {
    if (WalletStore.getDoubleEncryption()) {
      getPassword(function(pw, correct_password, incorrect_password) {
        if (MyWallet.validateSecondPassword(pw)) {
          correct_password();
          var seed = WalletCrypto.decryptSecretWithSecondPassword(WalletStore.getHDWallet().getSeedHexString(), pw, WalletStore.getSharedKey(), WalletStore.getPbkdf2Iterations());
          successCallback(WalletStore.getHDWallet().getPassphraseString(seed));
        } else {
          incorrect_password();
          errorCallback();
        }
      });
    } else {
      var seed = WalletStore.getHDWallet().getSeedHexString();
      successCallback(
        WalletStore.getHDWallet().getPassphraseString(seed),
        WalletStore.getHDWallet().getBip39Password()
      );
    }
  };

  /**
   * @param {string} candidate candidate address
   * @return {boolean} is valid address
   */
  this.isValidAddress = function(candidate) {
    try {
      Bitcoin.Address.fromBase58Check(candidate);
      return true;
    } catch (e) {
      return false;
    }
  };

  /**
   * @param {string} candidate candidate PrivateKey
   * @return {boolean} is valid PrivateKey
   */
  this.isValidPrivateKey = function(candidate) {
    try {
      var format = MyWallet.detectPrivateKeyFormat(candidate);
      if(format == "bip38") { return true }
      var key = MyWallet.privateKeyStringToKey(candidate, format);
      return key.pub.getAddress().toString();
    } catch (e) {
      return false;
    }
  };

  this.makeWalletJSON = function(format) {
    return MyWallet.makeCustomWalletJSON(format, WalletStore.getGuid(), WalletStore.getSharedKey());
  };

  this.makeCustomWalletJSON = function(format, guid, sharedKey) {

    var encode_func = noConvert;

    if (format == 'base64')
      encode_func = base58ToBase64;
    else if (format == 'hex')
      encode_func = base58ToHex;
    else if (format == 'sipa')
      encode_func = MyWallet.base58ToSipa;
    else if (format == 'base58')
      encode_func = base58ToBase58;

    var out = '{\n  "guid" : "'+guid+'",\n  "sharedKey" : "'+sharedKey+'",\n';

    if (WalletStore.getDoubleEncryption() && WalletStore.getDPasswordHash() != null && encode_func == noConvert) {
      out += '  "double_encryption" : '+WalletStore.getDoubleEncryption()+',\n  "dpasswordhash" : "'+WalletStore.getDPasswordHash()+'",\n';
    }

    if (WalletStore.getWalletOptions()) {
      out += '  "options" : ' + JSON.stringify(WalletStore.getWalletOptions())+',\n';
    }

    out += '  "keys" : [\n';

    var atLeastOne = false;

    //TODO: this probably needs to be a small addressesToJSON
    // This functions should be divided in small converters and then composed
    var addresses = WalletStore.getAddresses();
    for (var key in addresses) {
      var addr = $.extend({}, addresses[key]);

      if (addr.tag == 1) {
        delete addr.tag;
      }

      if (addr.priv != null) {
        addr.priv = encode_func(addr.priv, addr.addr);
      }

      //Delete null values
      for (var i in addr) {
        if (addr[i] === null || addr[i] === undefined) {
          delete addr[i];
        }
      }

      //balance property should not be saved
      delete addr.balance;

      out += '    ' + JSON.stringify(addr) + ',\n';

      atLeastOne = true;
    }

    if (atLeastOne) {
      out = out.substring(0, out.length-2);
    }

    out += "\n  ]";


    if (nKeys(WalletStore.getAddressBook()) > 0) {
      out += ',\n  "address_book" : [\n';

      for (var key in WalletStore.getAddressBook()) {
        out += '    {"addr" : "'+ key +'",\n';
        out += '     "label" : "'+ WalletStore.getAddressBookLabel(key) + '"},\n';
      }

      //Remove the extra comma
      out = out.substring(0, out.length-2);

      out += "\n  ]";
    }

    if (nKeys(WalletStore.getNotes()) > 0) {
      out += ',\n  "tx_notes" : ' + JSON.stringify(WalletStore.getNotes());
    }

    if (nKeys(WalletStore.getAllTags()) > 0) {
      out += ',\n  "tx_tags" : ' + JSON.stringify(WalletStore.getAllTags());
    }

    if (WalletStore.getTagNames() != null) {
      out += ',\n  "tag_names" : ' + JSON.stringify(WalletStore.getTagNames());
    }

    if (WalletStore.getHDWallet() != null) {

      out += ',\n  "hd_wallets" : [\n';

      out += '    {\n';
      out += '      "seed_hex" : "'+ WalletStore.getHDWallet().getSeedHexString() +'",\n';
      out += '      "passphrase" : "'+ WalletStore.getHDWallet().getBip39Password() +'",\n';
      out += '      "mnemonic_verified" : '+ WalletStore.isMnemonicVerified() +',\n';
      out += '      "default_account_idx" : '+ WalletStore.getDefaultAccountIndex() +',\n';
      if (WalletStore.getPaidToDictionary() != null) {
        out += '      "paidTo" : ' + JSON.stringify(WalletStore.getPaidToDictionary()) +',\n';
      }

      out += '      "accounts" : [\n';

      for (var i in MyWallet.getAccounts()) {
        var account = WalletStore.getHDWallet().getAccount(i);

        var accountJsonData = account.getAccountJsonData();
        out += '        ' + JSON.stringify(accountJsonData);
        if (i < MyWallet.getAccountsCount() - 1) {
          out += ",\n";
        }
      }
      out += "\n      ]";
      out += '\n    }';

      out += "\n  ]";
    }

    out += '\n}';

    return out;
  };

  this.get_history_with_addresses = function(addresses, success, error) {
    BlockchainAPI.get_history_with_addresses(addresses, function(data) {
      if (success) success(data);
    }, function() {
      if (error) error();

    }, 0, 0, WalletStore.getNTransactionsPerPage());
  };

  this.get_history = function(success, error) {
    BlockchainAPI.get_history(function(data) {

      parseMultiAddressJSON(data, false, false);

      success && success();

    }, function() {
      error && error();

    }, 0, 0, WalletStore.getNTransactionsPerPage());
  };

  this.getConfirmationsForTx = function(latest_block, tx) {
    if (latest_block && tx.blockHeight != null && tx.blockHeight > 0) {
      return latest_block.height - tx.blockHeight + 1;
    } else {
      tx.setConfirmations(0);
      return 0;
    }
  };

  // Must allow the following characters:
  // + : needed for sent to phone number labels
  this.isAlphaNumericSpace = function (input) {
    return XRegExp("^\\p{L}[\\p{L}@ \\-,._']*$").test(input) || /^[\w\-+,._  ]+$/.test(input);
  };

  function parseMultiAddressJSON(obj, cached, checkCompleted) {
    var transactions = WalletStore.getTransactions();
    if (!cached) {

      WalletStore.setMixerFee(obj.mixer_fee);
      WalletStore.setRecommendIncludeFee(obj.recommend_include_fee);

      if (obj.info) {
        if (obj.info.symbol_local)
          setLocalSymbol(obj.info.symbol_local);

        if (obj.info.symbol_btc)
          setBTCSymbol(obj.info.symbol_btc);

        if (obj.info.notice)
          WalletStore.sendEvent("msg", {type: "error", message: obj.info.notice});
      }
    }

    if (obj.disable_mixer) {
      //$('#shared-addresses,#send-shared').hide();
    }

    WalletStore.setSharedcoinEndpoint(obj.sharedcoin_endpoint);

    transactions.length = 0;

    if (obj.wallet == null) {
      WalletStore.setTotalReceived(0);
      WalletStore.setTotalSent(0);
      WalletStore.setFinalBalance(0);
      WalletStore.setNTransactions(0);
      return;
    }

    WalletStore.setTotalReceived(obj.wallet.total_received);
    WalletStore.setTotalSent(obj.wallet.total_sent);
    WalletStore.setFinalBalance(obj.wallet.final_balance);
    WalletStore.setNTransactions(obj.wallet.n_tx);

    for (var i = 0; i < obj.addresses.length; ++i) {
      if (WalletStore.legacyAddressExists(obj.addresses[i].address)) {
        WalletStore.setLegacyAddressBalance(obj.addresses[i].address, obj.addresses[i].final_balance);
        // addresses[obj.addresses[i].address].balance = obj.addresses[i].final_balance;
      }

      for (var j in MyWallet.getAccounts()) {
        var account = WalletStore.getHDWallet().getAccount(j);

        if(!account.isArchived()) {
          var extPubKey = account.getAccountExtendedKey(false);

          if (extPubKey == obj.addresses[i].address) {
            account.setBalance(obj.addresses[i].final_balance);
            account.n_tx = obj.addresses[i].n_tx;
          }
        }
      }
    }

    WalletStore.setIsAccountRecommendedFeesValid(false);
    for (var i = 0; i < obj.txs.length; ++i) {
      var tx = TransactionFromJSON(obj.txs[i]);
  
      WalletStore.pushTransaction(tx);
    }

    if (!cached) {
      if (obj.info.latest_block)
        WalletStore.setLatestBlock(obj.info.latest_block);
    }

    WalletStore.sendEvent('did_multiaddr');
  }

  function didDecryptWallet(success) {

    //We need to check if the wallet has changed
    MyWallet.getWallet();

    var log_time_out = setTimeout(MyWallet.logout, WalletStore.getLogoutTime());
    WalletStore.setLogoutTimeout(log_time_out);

    success();
  }

  /**
   * Get the list of transactions from the http API.
   * Needs to be called by client in the success callback of fetchWalletJson and after MyWallet.initializeHDWallet
   * @param {function()=} success Success callback function.
   */
  this.getHistoryAndParseMultiAddressJSON = function(_success) {
    var success = function() {
      _success && _success();
    };

    var error = function() {
      MyStore.get('multiaddr', function(multiaddrjson) {
        if (multiaddrjson != null) {
          parseMultiAddressJSON($.parseJSON(multiaddrjson), true, false);
          _success && _success();
        }
      });
    };

    var addresses = WalletStore.getXpubs().concat(WalletStore.getLegacyActiveAddresses());
    BlockchainAPI.async_get_history_with_addresses(addresses, function(data) {
      parseMultiAddressJSON(data, false, false);
      success && success();
    }, function() {
      error && error();
    }, 0, 0, WalletStore.getNTransactionsPerPage());
  };

  function checkWalletChecksum(payload_checksum, success, error) {
    var data = {method : 'wallet.aes.json', format : 'json', checksum : payload_checksum};

    MyWallet.securePost("wallet", data, function(obj) {
      if (!obj.payload || obj.payload == 'Not modified') {
        if (success) success();
      } else if (error) error();
    }, function(e) {
      if (error) error();
    });
  }

  //Fetch a new wallet from the server
  //success(modified true/false)
  this.getWallet = function(success, error) {
    var data = {method : 'wallet.aes.json', format : 'json'};

    if (WalletStore.getPayloadChecksum() && WalletStore.getPayloadChecksum().length > 0)
      data.checksum = WalletStore.getPayloadChecksum();

    MyWallet.securePost("wallet", data, function(obj) {
      if (!obj.payload || obj.payload == 'Not modified') {
        if (success) success();
        return;
      }

      WalletStore.setEncryptedWalletData(obj.payload);

      internalRestoreWallet(function() {
        MyWallet.get_history();

        if (success) success();
      }, function() {
        if (error) error();
      });
    }, function(e) {
      if (error) error();
    });
  };

  function internalRestoreWallet(success, error, decrypt_success, build_hd_success) {
    assert(success, 'Success callback required');
    assert(error, 'Error callback required');
    assert(decrypt_success, 'Decrypt success callback required');
    assert(build_hd_success, 'Build HD success callback required');
        
    var encryptedWalletData = WalletStore.getEncryptedWalletData();
    
    if (encryptedWalletData == null || encryptedWalletData.length == 0) {
      error('No Wallet Data To Decrypt');
      return;
    }
    
    WalletCrypto.decryptWallet( 
      encryptedWalletData, 
      WalletStore.getPassword(), 
      function(obj, rootContainer) {   
           
        decrypt_success();
        
        WalletStore.setSharedKey(obj.sharedKey);
        var sharedKey = WalletStore.getSharedKey();

        if (!sharedKey || sharedKey.length == 0 || sharedKey.length != 36) {
          throw 'Shared Key is invalid';
        }

        if (rootContainer) {
          WalletStore.setPbkdf2Iterations(rootContainer.pbkdf2_iterations);
        }                

        if (obj.double_encryption && obj.dpasswordhash) {
          WalletStore.setDoubleEncryption(obj.double_encryption);
          WalletStore.setDPasswordHash(obj.dpasswordhash);
        }

        if (obj.options) {
          $.extend(WalletStore.getWalletOptions(), obj.options);
        }

        WalletStore.newLegacyAddressesFromJSON(obj.keys);        

<<<<<<< HEAD
        WalletStore.newAddressBookFromJSON(obj.address_book);
=======
        WalletStore.newAddressBookFromJSON(obj.address_book);        
>>>>>>> 141cc08d

        if (obj.hd_wallets && obj.hd_wallets.length > 0) {
          WalletStore.setDidUpgradeToHd(true);
          var defaultHDWallet = obj.hd_wallets[0];
          
          if (!WalletStore.isHaveBuildHDWallet()) {
            WalletStore.setEmptyXpubs();
            for (var i in defaultHDWallet.accounts) {
              var account  = defaultHDWallet.accounts[i];

              if(!account.archived) {
                WalletStore.pushXpub(account.xpub);
              }
            }
            
            // We're not passing a bip39 or second password
            MyWallet.buildHDWallet(
              defaultHDWallet.seed_hex, 
              defaultHDWallet.accounts, 
              defaultHDWallet.passphrase || "", 
              undefined, 
              build_hd_success, 
              function() {console.log("Error");}
            );
            
            WalletStore.setHaveSetServerTime(true);
          }
                    
          if (defaultHDWallet.mnemonic_verified) {
            WalletStore.setMnemonicVerified(defaultHDWallet.mnemonic_verified);
          } else {
            WalletStore.setMnemonicVerified(false);
          }
<<<<<<< HEAD
          WalletStore.setDefaultAccountIndex(defaultHDWallet.default_account_idx);
=======
                    
          WalletStore.setDefaultAccountIndex(defaultHDWallet.default_account_idx)
>>>>>>> 141cc08d

          if (defaultHDWallet.paidTo != null) {
            WalletStore.setPaidTo(defaultHDWallet.paidTo);
            MyWallet.checkForRecentlyRedeemed(defaultHDWallet.paidTo);
          }
          
        } else {
          WalletStore.setDidUpgradeToHd(false);
          WalletStore.sendEvent('hd_wallets_does_not_exist');
        }        

        if (obj.tx_notes) {
          for (var tx_hash in obj.tx_notes) {
            var note = obj.tx_notes[tx_hash];
            WalletStore.setNote(tx_hash, note);
          }
        }                

        WalletStore.setTags(obj.tx_tags);
        WalletStore.setTagNames(obj.tag_names);
        
        //If we don't have a checksum then the wallet is probably brand new - so we can generate our own
        if (WalletStore.getPayloadChecksum() == null || WalletStore.getPayloadChecksum().length == 0) {
          WalletStore.setPayloadChecksum(WalletStore.generatePayloadChecksum());
        }
        
        setIsInitialized();

        success();
      }, 
      error
    );
  }

  this.makePairingCode = function(success, error) {
    try {
      MyWallet.securePost('wallet', { method : 'pairing-encryption-password' }, function(encryption_phrase) {
        success('1|' + WalletStore.getGuid() + '|' + WalletCrypto.encrypt(WalletStore.getSharedKey() + '|' + CryptoJS.enc.Utf8.parse(WalletStore.getPassword()).toString(), encryption_phrase, 10));
      }, function(e) {
        error(e);
      });
    } catch (e) {
      error(e);
    }
  };

  /**
   * Fetch information on wallet identfier with resend code set to true
   * @param {string} user_guid User GUID.
   * @param {function()} success Success callback function.
   * @param {function()} error Error callback function.
   */

  this.resendTwoFactorSms = function(user_guid, success, error) {
    $.ajax({
      type: "GET",
      dataType: 'json',
      url: BlockchainAPI.getRootURL() + 'wallet/'+user_guid,
      xhrFields: {
        withCredentials: true
      },
      crossDomain: true,
      data : {
        format : 'json',
        resend_code : 1,
        ct : (new Date()).getTime(),
        api_code : WalletStore.getAPICode(),
        shared_key: WalletStore.getSharedKey()
      },
      timeout: 60000,
      success: function(obj) {
        success();
      },
      error : function(e) {
        if(e.responseJSON && e.responseJSON.initial_error) {
          error(e.responseJSON.initial_error);
        } else {
          error();
        }
      }
    })
  };


  /**
   * Fetch wallet from server, decrypt and build wallet model.
   * @param {string} user_guid User GUID.
   * @param {?string} shared_key User shared key.
   * @param {bool} resend_code Whether this is a resend or not.
   * @param {string} inputedPassword User password.
   * @param {?string} twoFACode User 2 factor code.
   * @param {function()} success Success callback function.
   * @param {function(number)} needs_two_factor_code Require 2 factor code callback function.
   * @param {function()} wrong_two_factor_code 2 factor code incorrect callback function.
   * @param {function()} other_error Other error callback function.
   * @param {function()=} fetch_success Called when wallet was fetched successfully.
   * @param {function()=} decrypt_success Called when wallet was decrypted successfully.
   * @param {function()=} build_hd_success Called when the HD part of the wallet was initialized successfully.
   */
  this.fetchWalletJson = function(user_guid, shared_key, resend_code, inputedPassword, twoFACode, success, needs_two_factor_code, wrong_two_factor_code, authorization_required, other_error, fetch_success, decrypt_success, build_hd_success) {
    assert(success, 'Success callback required');
    assert(other_error, 'Error callback required');
    assert(decrypt_success, 'Decrypt success callback required');
    assert(build_hd_success, 'Build HD success callback required');
        
    if (!resend_code && WalletStore.isDidSetGuid()) {
      MyWallet.restoreWallet(inputedPassword, twoFACode, success, wrong_two_factor_code, other_error, decrypt_success, build_hd_success);
      return;
    }

    if (isInitialized) {
      other_error('Cannot Set GUID Once Initialized');
      return;
    }

    WalletStore.setGuid(user_guid);
    WalletStore.setSharedKey(shared_key);
    var sharedKey = WalletStore.getSharedKey();

    var clientTime=(new Date()).getTime();
    var data = {format : 'json', resend_code : resend_code, ct : clientTime};

    if (WalletStore.getPayloadChecksum()) {
      data.checksum = WalletStore.getPayloadChecksum();
    }

    if (sharedKey) {
      data.sharedKey = sharedKey;
    }

    data.api_code = WalletStore.getAPICode();

    $.ajax({
      type: "GET",
      dataType: 'json',
      url: BlockchainAPI.getRootURL() + 'wallet/'+user_guid,
      // contentType: "application/json; charset=utf-8",
      xhrFields: {
        withCredentials: true
      },
      crossDomain: true,
      data : data,
      timeout: 60000,
      success: function(obj) {
        fetch_success && fetch_success();

        MyWallet.handleNTPResponse(obj, clientTime);

        if (!obj.guid) {
          WalletStore.sendEvent("msg", {type: "error", message: 'Server returned null guid.'});
          other_error('Server returned null guid.');
          return;
        }

        WalletStore.setGuid(obj.guid);
        WalletStore.setAuthType(obj.auth_type);
        WalletStore.setRealAuthType(obj.real_auth_type);
        WalletStore.setSyncPubKeys(obj.sync_pubkeys);

        if (obj.payload && obj.payload.length > 0 && obj.payload != 'Not modified') {
          WalletStore.setEncryptedWalletData(obj.payload);
        } else {
          WalletStore.setDidSetGuid();
          needs_two_factor_code(WalletStore.get2FAType());
          return;
        }
        
        war_checksum = obj.war_checksum;

        setLocalSymbol(obj.symbol_local);

        setBTCSymbol(obj.symbol_btc);

        if (obj.initial_error) {
          WalletStore.sendEvent("msg", {type: "error", message: obj.initial_error});
        }

        if (obj.initial_success) {
          WalletStore.sendEvent("msg", {type: "success", message: obj.initial_success});
        }

        MyStore.get('guid', function(local_guid) {
          if (local_guid != WalletStore.getGuid()) {
            MyStore.remove('guid');
            MyStore.remove('multiaddr');
            MyStore.remove('payload');

            //Demo Account Guid
            if (!WalletStore.isDemoWallet()) {
              MyStore.put('guid', WalletStore.getGuid());
            }
          }
        });
        
        if (obj.language && WalletStore.getLanguage() != obj.language) {
          WalletStore.setLanguage(obj.language);
        }

        WalletStore.setDidSetGuid();
        MyWallet.restoreWallet(inputedPassword, twoFACode, success, wrong_two_factor_code, other_error, decrypt_success, build_hd_success);
      },
      error : function(e) {
        if(e.responseJSON && e.responseJSON.initial_error && !e.responseJSON.authorization_required) {
          other_error(e.responseJSON.initial_error);
          return;
        }

        WalletStore.sendEvent('did_fail_set_guid');

        var obj = $.parseJSON(e.responseText);

        if (obj.authorization_required && typeof(authorization_required) === "function") {
          authorization_required(function(authorization_received) {
            MyWallet.pollForSessionGUID(user_guid, shared_key, resend_code, inputedPassword, twoFACode, success, needs_two_factor_code, wrong_two_factor_code, authorization_received, other_error);
          });
        }

        if (obj.initial_error) {
          WalletStore.sendEvent("msg", {type: "error", message: obj.initial_error});
        }
      }
    });
  };

  this.pollForSessionGUID = function(user_guid, shared_key, resend_code, inputedPassword, twoFACode, success, needs_two_factor_code, wrong_two_factor_code, authorization_received, other_error) {
    if (WalletStore.isPolling()) return;

    WalletStore.setIsPolling(true);

    $.ajax({
      dataType: 'json',
      // contentType: "application/json; charset=utf-8",
      data: {format : 'plain'},
      xhrFields: {
        withCredentials: true
      },
      crossDomain: true,
      type: "GET",
      url: BlockchainAPI.getRootURL() + 'wallet/poll-for-session-guid',
      success: function (obj) {
        var self = this;
        if (obj.guid) {

          WalletStore.setIsPolling(false);

          authorization_received();

          WalletStore.sendEvent("msg", {type: "success", message: 'Authorization Successful'});

          MyWallet.fetchWalletJson(user_guid, shared_key, resend_code, inputedPassword, twoFACode, success, needs_two_factor_code, wrong_two_factor_code, null, other_error);
        } else {
          if (WalletStore.getCounter() < 600) {
            WalletStore.incrementCounter();
            setTimeout(function() {
              $.ajax(self);
            }, 2000);
          } else {
            WalletStore.setIsPolling(false);
          }
        }
      },
      error : function() {
        WalletStore.setIsPolling(false);
      }
    });
  };

  this.restoreWallet = function(pw, two_factor_auth_key, success, wrong_two_factor_code, other_error, decrypt_success, build_hd_success) {
    assert(success, 'Success callback required');
    assert(other_error, 'Error callback required');
    assert(decrypt_success, 'Decrypt success callback required');
    assert(build_hd_success, 'Build HD success callback required');

    if (isInitialized || WalletStore.isRestoringWallet()) {
      return;
    }

    function _error(e) {
      WalletStore.setRestoringWallet(false);
      WalletStore.sendEvent("msg", {type: "error", message: e});

      WalletStore.sendEvent('error_restoring_wallet');
      other_error(e);
    }
    
    WalletStore.setRestoringWallet(true);
        
    WalletStore.unsafeSetPassword(pw);

    //If we don't have any wallet data then we must have two factor authentication enabled
    var encryptedWalletData = WalletStore.getEncryptedWalletData();
    if (encryptedWalletData == null || encryptedWalletData.length == 0) {
      if (two_factor_auth_key == null) {
        other_error('Two Factor Authentication code this null');
        return;
      }

      if (two_factor_auth_key.length == 0 || two_factor_auth_key.length > 255) {
        other_error('You must enter a Two Factor Authentication code');
        return;
      }       

      $.ajax({
        timeout: 60000,
        type: "POST",
        // contentType: "application/json; charset=utf-8",
        xhrFields: {
          withCredentials: true
        },
        crossDomain: true,
        url: BlockchainAPI.getRootURL() + "wallet",
        data :  { guid: WalletStore.getGuid(), payload: two_factor_auth_key, length : two_factor_auth_key.length,  method : 'get-wallet', format : 'plain', api_code : WalletStore.getAPICode()},
        success: function(data) {
          if (data == null || data.length == 0) {
            other_error('Server Return Empty Wallet Data');
            return;
          }

          if (data != 'Not modified') {
            WalletStore.setEncryptedWalletData(data);
          }
          
          internalRestoreWallet(
            function() {
              WalletStore.setRestoringWallet(false);
              
              didDecryptWallet(success);
           }, 
           _error, 
           decrypt_success, 
           build_hd_success
         );
        },
        error : function (response) {
          _error(response.responseText);
          wrong_two_factor_code();
        }
      });
    } else {
      internalRestoreWallet(function() {
        WalletStore.setRestoringWallet(false);

        didDecryptWallet(success);
      }, _error, decrypt_success, build_hd_success);
    }
  };

  this.getIsInitialized = function() {
    return isInitialized;
  };

  function setIsInitialized() {
    if (isInitialized) return;

    webSocketConnect(wsSuccess);

    isInitialized = true;
  }

  this.connectWebSocket = function() {
    webSocketConnect(wsSuccess);
  };

  function emailBackup() {
    MyWallet.securePost("wallet", { method : 'email-backup' }, function(data) {
      WalletStore.sendEvent("msg", {type: "success", message: 'backup-success' + data});
    }, function(e) {
      WalletStore.sendEvent("msg", {type: "error", message: e.responseText});
    });
  }

  //Can call multiple times in a row and it will backup only once after a certain delay of activity
  this.backupWalletDelayed = function(method, success, error, extra) {
    var sharedKey = WalletStore.getSharedKey();
    if (!sharedKey || sharedKey.length == 0 || sharedKey.length != 36) {
      throw 'Cannot backup wallet now. Shared key is not set';
    }

    WalletStore.disableLogout();
    WalletStore.setIsSynchronizedWithServer(false);
    WalletStore.clearArchTimer();

    var at = setTimeout(
                function (){
                  MyWallet.backupWallet(method, success, error, extra);
                }
                , 3000);
    WalletStore.setArchTimer(at);
  };

  //Save the javascript wallet to the remote server
  this.backupWallet = function(method, successcallback, errorcallback) {
    var sharedKey = WalletStore.getSharedKey();
    if (!sharedKey || sharedKey.length == 0 || sharedKey.length != 36) {
      throw 'Cannot backup wallet now. Shared key is not set';
    }

    WalletStore.disableLogout();
    WalletStore.clearArchTimer();

    var _errorcallback = function(e) {
      WalletStore.sendEvent('on_backup_wallet_error');

      WalletStore.sendEvent("msg", {type: "error", message: 'Error Saving Wallet: ' + e});

      // Re-fetch the wallet from server
      MyWallet.getWallet();

      errorcallback && errorcallback(e);
    };

    try {
      if (method == null) {
        method = 'update';
      }

      var data = MyWallet.makeWalletJSON();
      WalletStore.setLocalWalletJson(data); // I think this is not necessary

      //Everything looks ok, Encrypt the JSON output
      var crypted = WalletCrypto.encryptWallet( data
                                              , WalletStore.getPassword()
                                              , WalletStore.getPbkdf2Iterations()
                                              , WalletStore.didUpgradeToHd() ?  3.0 : 2.0 );

      if (crypted.length == 0) {
        throw 'Error encrypting the JSON output';
      }

      //Now Decrypt the it again to double check for any possible corruption
      WalletCrypto.decryptWallet(crypted, WalletStore.getPassword(), function(obj) {
        try {
          var old_checksum = WalletStore.getPayloadChecksum();
          WalletStore.sendEvent('on_backup_wallet_start');

          WalletStore.setEncryptedWalletData(crypted);

          var new_checksum = WalletStore.getPayloadChecksum();

          var data =  {
            length: crypted.length,
            payload: crypted,
            checksum: new_checksum,
            old_checksum : old_checksum,
            method : method,
            format : 'plain',
            language : WalletStore.getLanguage()
          };

          if (WalletStore.isSyncPubKeys()) {
            data.active = WalletStore.getLegacyActiveAddresses().join('|');
          }

          MyWallet.securePost("wallet", data, function(data) {
            checkWalletChecksum(new_checksum,
              function() {
                WalletStore.tagLegacyAddressesAsSaved();

                if (successcallback != null)
                  successcallback();

                WalletStore.setIsSynchronizedWithServer(true);
                WalletStore.enableLogout();
                var log_time_out = setTimeout(MyWallet.logout, WalletStore.getLogoutTime());
                WalletStore.setLogoutTimeout(log_time_out);
                WalletStore.sendEvent('on_backup_wallet_success');
            },
              function() {
                _errorcallback('Checksum Did Not Match Expected Value');
                WalletStore.enableLogout();
            });
          }, function(e) {
            _errorcallback(e.responseText);
            WalletStore.enableLogout();
          });
        } catch (e) {
          _errorcallback(e);
          WalletStore.enableLogout();
        };
      },
      function(e) {
        console.log(e);
        throw("Decryption failed");
      });
    } catch (e) {
      _errorcallback(e);
      WalletStore.enableLogout();
    }
  };

  this.handleNTPResponse = function(obj, clientTime) {
    //Calculate serverTimeOffset using NTP alog
    var nowTime = (new Date()).getTime();
    if (obj.clientTimeDiff && obj.serverTime) {
      var serverClientResponseDiffTime = nowTime - obj.serverTime;
      var responseTime = (obj.clientTimeDiff - nowTime + clientTime - serverClientResponseDiffTime) / 2;

      var thisOffset = (serverClientResponseDiffTime - responseTime) / 2;

      if (WalletStore.isHaveSetServerTime()) {
        var sto = (WalletStore.getServerTimeOffset() + thisOffset) / 2;
        WalletStore.setServerTimeOffset(sto);
      } else {
        WalletStore.setServerTimeOffset(thisOffset);
        WalletStore.setHaveSetServerTime();
        MyStore.put('server_time_offset', ''+WalletStore.getServerTimeOffset());
      }

      console.log('Server Time offset ' + WalletStore.getServerTimeOffset() + 'ms - This offset ' + thisOffset);
    }
  };

  /**
   * @param {string} address bitcoin address
   * @param {string} message message
   * @return {string} message signature in base64
   */
  this.signmessage = function(address, message) {
    var addr = WalletStore.getAddress(address);

    if (!addr.priv)
      throw 'Cannot sign a watch only address';

    var decryptedpk = MyWallet.decodePK(addr.priv);

    var key = new ECKey(new BigInteger.fromBuffer(decryptedpk), false);
    if (key.pub.getAddress().toString() != address) {
      key = new ECKey(new BigInteger.fromBuffer(decryptedpk), true);
    }

    var signatureBuffer = Bitcoin.Message.sign(key, message, Bitcoin.networks.bitcoin);
    return signatureBuffer.toString("base64", 0, signatureBuffer.length);
  };

  /**
   * @param {string} input second password
   * @return {boolean} whether input matches set second password
   */
  this.isCorrectSecondPassword = function(input) {
    if (! WalletStore.getDoubleEncryption()) {
      throw 'No second password set';
    }

    var thash = CryptoJS.SHA256(WalletStore.getSharedKey() + input);

    var password_hash = hashPassword(thash, WalletStore.getPbkdf2Iterations()-1);  //-1 because we have hashed once in the previous line

    if (password_hash == WalletStore.getDPasswordHash()) {
      return true;
    }

    return false;
  };

  /**
   * @param {string} input second password
   * @return {boolean} whether input matches second password
   */
  this.validateSecondPassword = function(input) {
    var thash = CryptoJS.SHA256(WalletStore.getSharedKey() + input);

    var password_hash = hashPassword(thash, WalletStore.getPbkdf2Iterations()-1);  //-1 because we have hashed once in the previous line

    if (password_hash == WalletStore.getDPasswordHash()) {
      return true;
    }

    //Try 10 rounds
    if (WalletStore.getPbkdf2Iterations() != 10) {
      var iter_10_hash = hashPassword(thash, 10-1);  //-1 because we have hashed once in the previous line

      if (iter_10_hash == WalletStore.getDPasswordHash()) {
        // dpassword = input;
        WalletStore.setDPasswordHash(password_hash);
        return true;
      }
    }

    /*
     //disable old crypto stuff
     //Otherwise try SHA256 + salt
     if (Crypto.util.bytesToHex(thash) == dpasswordhash) {
     dpasswordhash = password_hash;
     return true;
     }

     //Legacy as I made a bit of a mistake creating a SHA256 hash without the salt included
     var leghash = Crypto.SHA256(input);

     if (leghash == dpasswordhash) {
     dpasswordhash = password_hash;
     return true;
     }
     //*/

    return false;
  };

  this.runCompressedCheck = function() {
    var to_check = [];
    var key_map = {};

    // TODO: this probably can be abstracted too in WalletStore
    var addresses = WalletStore.getAddresses();
    for (var key in addresses) {
      var addr = addresses[key];

      if (addr.priv != null) {
        var decryptedpk = MyWallet.decodePK(addr.priv);

        var privatekey = new ECKey(new BigInteger.fromBuffer(decryptedpk), false);

        var uncompressed_address = MyWallet.getUnCompressedAddressString(privatekey);
        var compressed_address = MyWallet.getCompressedAddressString(privatekey);

        var isCompressed = false;
        if (addr.addr != uncompressed_address) {
          key_map[uncompressed_address] = addr.priv;
          to_check.push(uncompressed_address);
        }

        if (addr.addr != compressed_address) {
          key_map[compressed_address] = addr.priv;
          to_check.push(compressed_address);
          isCompressed = true;
        }
      }
    }

    if (to_check.length == 0) {
      alert('to_check length == 0');
    }

    BlockchainAPI.get_balances(to_check, function(results) {
      var total_balance = 0;
      for (var key in results) {
        var balance = results[key].final_balance;
        if (balance > 0) {
          var ecKey = new ECKey(new BigInteger.fromBuffer(MyWallet.decodePK(key_map[key])), isCompressed);

          var address = ecKey.getBitcoinAddress().toString();

          if (MyWallet.addPrivateKey(ecKey, {compressed : address != key, app_name : IMPORTED_APP_NAME, app_version : IMPORTED_APP_VERSION})) {
            alert(formatBTC(balance) + ' claimable in address ' + key);
          }
        }
        total_balance += balance;
      }

      alert(formatBTC(total_balance) + ' found in compressed addresses');

      if (total_balance > 0) {
        MyWallet.backupWallet('update', function() {
          MyWallet.get_history();
        });
      }
    });
  };

  /**
   * Check the integrity of all keys in the wallet
   * @param {string?} second_password Second password to decrypt private keys if set
   */
  this.checkAllKeys = function(second_password) {

    var sharedKey = WalletStore.getSharedKey();
    var pbkdf2_iterations = WalletStore.getPbkdf2Iterations();

    // TODO: this probably can be abstracted too in WalletStore
    var addresses = WalletStore.getAddresses();

    for (var key in addresses) {
      var addr = addresses[key];

      if (addr.addr == null) {
        console.log('Null Address Found in wallet ' + key);
        throw 'Null Address Found in wallet ' + key;
      }

      //Will throw an exception if the checksum does not validate
      if (addr.addr.toString() == null) {
        console.log('Error decoding wallet address ' + addr.addr);
        throw 'Error decoding wallet address ' + addr.addr;
      }

      if (addr.priv != null) {
        var decryptedpk;

        if(addr.priv == null || second_password == null) {
          decryptedpk = addr.priv;
        } else {
          decryptedpk = WalletCrypto.decryptSecretWithSecondPassword(addr.priv, second_password, sharedKey, pbkdf2_iterations);
        }

        var decodedpk = MyWallet.B58LegacyDecode(decryptedpk);

        var privatekey = new ECKey(new BigInteger.fromBuffer(decodedpk), false);

        var actual_addr = MyWallet.getUnCompressedAddressString(privatekey);
        if (actual_addr != addr.addr && MyWallet.getCompressedAddressString(privatekey) != addr.addr) {
          console.log('Private key does not match bitcoin address ' + addr.addr + " != " + actual_addr);
          throw 'Private key does not match bitcoin address ' + addr.addr + " != " + actual_addr;
        }

        if (second_password != null) {
          addr.priv = WalletCrypto.encryptSecretWithSecondPassword(decryptedpk, second_password, sharedKey, pbkdf2_iterations);
        }
      }
    }

    for (var i in MyWallet.getAccounts()) {
      var account = WalletStore.getHDWallet().getAccount(i);

      var decryptedpk;
      if(account.extendedPrivateKey == null || second_password == null) {
        decryptedpk = account.extendedPrivateKey;
      } else {
        decryptedpk = WalletCrypto.decryptSecretWithSecondPassword(account.extendedPrivateKey, second_password, sharedKey, pbkdf2_iterations);
      }

      try {
        var hdWalletAccount = new HDAccount();
        hdWalletAccount.newNodeFromExtKey(decryptedpk);
      } catch (e) {
        console.log('Invalid extended private key');
        throw 'Invalid extended private key';
      }
    }

    WalletStore.sendEvent("msg", {type: "success", message: 'wallet-success ' + 'Wallet verified.'});
  };

  /**
   * @param {string} inputedEmail user email
   * @param {string} inputedPassword user main password
   * @param {string} languageCode fiat currency code (e.g. USD)
   * @param {string} currencyCode language code (e.g. en)
   * @param {function(string, string, string)} success callback function with guid, sharedkey and password
   * @param {function(string)} error callback function with error message
   */
  this.createNewWallet = function(inputedEmail, inputedPassword, languageCode, currencyCode, success, error) {
    WalletSignup.generateNewWallet(inputedPassword, inputedEmail, function(createdGuid, createdSharedKey, createdPassword) {
      MyStore.clear();
      if (languageCode)
        WalletStore.setLanguage(languageCode);

      WalletStore.setSharedKey(createdSharedKey);

      success(createdGuid, createdSharedKey, createdPassword);
    }, function (e) {
      error(e);
    });
  };

  function nKeys(obj) {
    var size = 0, key;
    for (key in obj) {
      size++;
    }
    return size;
  };

  this.logout = function(force) {
    if (!force && WalletStore.isLogoutDisabled())
      return;

    WalletStore.sendEvent('logging_out');

    if (WalletStore.isDemoWallet()) {
      window.location = BlockchainAPI.getRootURL() + 'wallet/logout';
    } else {
      $.ajax({
        type: "GET",
        timeout: 60000,
        url: BlockchainAPI.getRootURL() + 'wallet/logout',
        data : {format : 'plain', api_code : WalletStore.getAPICode()},
        success: function(data) {
          window.location.reload();
        },
        error : function() {
          window.location.reload();
        }
      });
    }
  };

  function parseMiniKey(miniKey) {
    var check = Bitcoin.crypto.sha256(miniKey + "?");

    if (check[0] !== 0x00) {
      throw 'Invalid mini key';
    }

    return Bitcoin.crypto.sha256(miniKey);
  }

  this.detectPrivateKeyFormat = function(key) {
    // 51 characters base58, always starts with a '5'
    if (/^5[123456789ABCDEFGHJKLMNPQRSTUVWXYZabcdefghijkmnopqrstuvwxyz]{50}$/.test(key))
      return 'sipa';

    //52 character compressed starts with L or K
    if (/^[LK][123456789ABCDEFGHJKLMNPQRSTUVWXYZabcdefghijkmnopqrstuvwxyz]{51}$/.test(key))
      return 'compsipa';

    // 52 characters base58
    if (/^[123456789ABCDEFGHJKLMNPQRSTUVWXYZabcdefghijkmnopqrstuvwxyz]{44}$/.test(key) || /^[123456789ABCDEFGHJKLMNPQRSTUVWXYZabcdefghijkmnopqrstuvwxyz]{43}$/.test(key))
      return 'base58';

    if (/^[A-Fa-f0-9]{64}$/.test(key))
      return 'hex';

    if (/^[ABCDEFGHIJKLMNOPQRSTUVWXYZabcdefghijklmnopqrstuvwxyz0123456789=+\/]{44}$/.test(key))
      return 'base64';

    if (/^6P[123456789ABCDEFGHJKLMNPQRSTUVWXYZabcdefghijkmnopqrstuvwxyz]{56}$/.test(key))
      return 'bip38';

    if (/^S[123456789ABCDEFGHJKLMNPQRSTUVWXYZabcdefghijkmnopqrstuvwxyz]{21}$/.test(key) ||
        /^S[123456789ABCDEFGHJKLMNPQRSTUVWXYZabcdefghijkmnopqrstuvwxyz]{25}$/.test(key) ||
        /^S[123456789ABCDEFGHJKLMNPQRSTUVWXYZabcdefghijkmnopqrstuvwxyz]{29}$/.test(key) ||
        /^S[123456789ABCDEFGHJKLMNPQRSTUVWXYZabcdefghijkmnopqrstuvwxyz]{30}$/.test(key)) {

      var testBytes = Bitcoin.crypto.sha256(key + "?");

      if (testBytes[0] === 0x00 || testBytes[0] === 0x01)
        return 'mini';
    }

    return null;

    console.error('Unknown Key Format ' + key);
  };

  function buffertoByteArray(value) {
    return BigInteger.fromBuffer(value).toByteArray();
  }

  this.privateKeyStringToKey = function(value, format) {
    var key_bytes = null;

    if (format == 'base58') {
      key_bytes = buffertoByteArray(Base58.decode(value));
    } else if (format == 'base64') {
      key_bytes = buffertoByteArray(new Buffer(value, 'base64'));
    } else if (format == 'hex') {
      key_bytes = buffertoByteArray(new Buffer(value, 'hex'));
    } else if (format == 'mini') {
      key_bytes = buffertoByteArray(parseMiniKey(value));
    } else if (format == 'sipa') {
      var tbytes = buffertoByteArray(Base58.decode(value));
      tbytes.shift(); //extra shift cuz BigInteger.fromBuffer prefixed extra 0 byte to array
      tbytes.shift();
      key_bytes = tbytes.slice(0, tbytes.length - 4);

    } else if (format == 'compsipa') {
      var tbytes = buffertoByteArray(Base58.decode(value));
      tbytes.shift(); //extra shift cuz BigInteger.fromBuffer prefixed extra 0 byte to array
      tbytes.shift();
      tbytes.pop();
      key_bytes = tbytes.slice(0, tbytes.length - 4);
    } else {
      throw 'Unsupported Key Format';
    }

    if (key_bytes.length != 32 && key_bytes.length != 33)
      throw 'Result not 32 or 33 bytes in length';

    return new ECKey(new BigInteger.fromByteArrayUnsigned(key_bytes), (format == 'compsipa'));
  };

};

module.exports = MyWallet;<|MERGE_RESOLUTION|>--- conflicted
+++ resolved
@@ -1,3 +1,6 @@
+var MyWallet = module.exports = {};
+
+var assert = require('assert');
 var Bitcoin = require('bitcoinjs-lib');
 var ECKey = Bitcoin.ECKey;
 var BigInteger = require('bigi');
@@ -39,3054 +42,3009 @@
 
 //-----
 
-<<<<<<< HEAD
-=======
-var BigInteger = Browserify.BigInteger;
-var Buffer = Browserify.Buffer.Buffer;
-var Bitcoin = Browserify.Bitcoin;
-var ECKey = Bitcoin.ECKey;
-var assert = Browserify.assert;
-var SHA256 = Browserify.SHA256;
-var BIP39 = Browserify.BIP39;
-var ImportExport = Browserify.ImportExport;
-var Transaction = Browserify.Transaction;
-var HDAccount = Browserify.HDAccount;
->>>>>>> 141cc08d
-
-var MyWallet = new function() {
-
-  var MyWallet = this;
-  var isInitialized = false;
-
-  this.securePost = function(url, data, success, error) {
-    var clone = jQuery.extend({}, data);
-    var sharedKey = WalletStore.getSharedKey();
-
-    if (!data.sharedKey) {
-      if (!sharedKey || sharedKey.length == 0 || sharedKey.length != 36) {
-        throw 'Shared key is invalid';
-      }
-
-      //Rather than sending the shared key plain text
-      //send a hash using a totp scheme
-      var now = new Date().getTime();
-      var timestamp = parseInt((now - WalletStore.getServerTimeOffset()) / 10000);
-
-      var SKHashHex = CryptoJS.SHA256(sharedKey.toLowerCase() + timestamp).toString();
-
-      var i = 0;
-      var tSKUID = SKHashHex.substring(i, i+=8)+'-'+SKHashHex.substring(i, i+=4)+'-'+SKHashHex.substring(i, i+=4)+'-'+SKHashHex.substring(i, i+=4)+'-'+SKHashHex.substring(i, i+=12);
-
-      clone.sharedKey = tSKUID;
-      clone.sKTimestamp = timestamp;
-
-      // Needed for debugging and as a fallback if totp scheme doesn't work on server
-      clone.sKDebugHexHash = SKHashHex;
-      clone.sKDebugTimeOffset = WalletStore.getServerTimeOffset();
-      clone.sKDebugOriginalClientTime = now;
-      clone.sKDebugOriginalSharedKey = sharedKey;
-    }
-
-    if (!data.guid)
-      clone.guid = WalletStore.getGuid();
-
-    clone.format =  data.format ? data.format : 'plain';
-    clone.api_code = WalletStore.getAPICode();
-
-    var dataType = 'text';
-    if (data.format == 'json')
-      dataType = 'json';
-
-    $.ajax({
-      dataType: dataType,
-      type: "POST",
-      timeout: 60000,
-      xhrFields: {
-        withCredentials: true
-      },
-      url: BlockchainAPI.getRootURL() + url,
-      data : clone,
-      success: success,
-      error : error
+
+var isInitialized = false;
+
+MyWallet.securePost = function(url, data, success, error) {
+  var clone = jQuery.extend({}, data);
+  var sharedKey = WalletStore.getSharedKey();
+
+  if (!data.sharedKey) {
+    if (!sharedKey || sharedKey.length == 0 || sharedKey.length != 36) {
+      throw 'Shared key is invalid';
+    }
+
+    //Rather than sending the shared key plain text
+    //send a hash using a totp scheme
+    var now = new Date().getTime();
+    var timestamp = parseInt((now - WalletStore.getServerTimeOffset()) / 10000);
+
+    var SKHashHex = CryptoJS.SHA256(sharedKey.toLowerCase() + timestamp).toString();
+
+    var i = 0;
+    var tSKUID = SKHashHex.substring(i, i+=8)+'-'+SKHashHex.substring(i, i+=4)+'-'+SKHashHex.substring(i, i+=4)+'-'+SKHashHex.substring(i, i+=4)+'-'+SKHashHex.substring(i, i+=12);
+
+    clone.sharedKey = tSKUID;
+    clone.sKTimestamp = timestamp;
+
+    // Needed for debugging and as a fallback if totp scheme doesn't work on server
+    clone.sKDebugHexHash = SKHashHex;
+    clone.sKDebugTimeOffset = WalletStore.getServerTimeOffset();
+    clone.sKDebugOriginalClientTime = now;
+    clone.sKDebugOriginalSharedKey = sharedKey;
+  }
+
+  if (!data.guid)
+    clone.guid = WalletStore.getGuid();
+
+  clone.format =  data.format ? data.format : 'plain';
+  clone.api_code = WalletStore.getAPICode();
+
+  var dataType = 'text';
+  if (data.format == 'json')
+    dataType = 'json';
+
+  $.ajax({
+    dataType: dataType,
+    type: "POST",
+    timeout: 60000,
+    xhrFields: {
+      withCredentials: true
+    },
+    url: BlockchainAPI.getRootURL() + url,
+    data : clone,
+    success: success,
+    error : error
+  });
+};
+
+function hashPassword(password, iterations) {
+  //N rounds of SHA 256
+  var round_data = CryptoJS.SHA256(password);
+  for (var i = 1; i < iterations; ++i) {
+    round_data = CryptoJS.SHA256(round_data);
+  }
+  return round_data.toString();
+};
+
+/**
+ * Set the number of PBKDF2 iterations used for encrypting the wallet and also the private keys if the second password is enabled.
+ * @param {number} pbkdf2_iterations The number of PBKDF2 iterations.
+ * @param {function()} success Success callback function.
+ * @param {function(?Object)} error Error callback function.
+ * @param {function(function(string, function, function))} getPassword Get the second password: takes one argument, the callback function, which is called with the password and two callback functions to inform the getPassword function if the right or wrong password was entered.
+ */
+MyWallet.setPbkdf2Iterations = function(pbkdf2_iterations, success, error, getPassword) {
+  var previous_pbkdf2_iterations = WalletStore.setPbkdf2Iterations(pbkdf2_iterations);
+
+  if(pbkdf2_iterations == previous_pbkdf2_iterations) {
+    success();
+    return;
+  }
+
+  var panic = function(e) {
+    console.log('Panic ' + e);
+
+    error(e);
+
+    // If we caught an exception here the wallet could be in a inconsistent state
+    // We probably haven't synced it, so no harm done
+    // But for now panic!
+    window.location.reload();
+  };
+
+  var setPbkdf2IterationsAndBackupWallet = function() {
+    WalletStore.setPbkdf2Iterations(pbkdf2_iterations);
+    success();
+    MyWallet.backupWalletDelayed('update', function() {
+    }, function(e) {
+      panic(e);
     });
   };
 
-  function hashPassword(password, iterations) {
-    //N rounds of SHA 256
-    var round_data = CryptoJS.SHA256(password);
-    for (var i = 1; i < iterations; ++i) {
-      round_data = CryptoJS.SHA256(round_data);
-    }
-    return round_data.toString();
+  try {
+    // If double encryption is enabled we need to re-encrypt all private keys
+    if(WalletStore.getDoubleEncryption()) {
+      getPassword(
+        function(pw, correct_password, wrong_password) {
+          if (MyWallet.validateSecondPassword(pw)) {
+            correct_password();
+            WalletStore.mapToLegacyAddressesPrivateKeys(WalletCrypto.reencrypt(pw, WalletStore.getSharedKey(), previous_pbkdf2_iterations, pbkdf2_iterations));
+
+            // Re-encrypt all HD account keys
+            for (var i in MyWallet.getAccounts()) {
+              var account = WalletStore.getHDWallet().getAccount(i);
+              account.extendedPrivateKey = WalletCrypto.reencrypt(pw, WalletStore.getSharedKey(), previous_pbkdf2_iterations, pbkdf2_iterations)(account.extendedPrivateKey);
+
+              if (!account.extendedPrivateKey) throw 'Error re-encrypting account private key';
+            }
+
+            // Re-encrypt the HD seed
+            if (WalletStore.didUpgradeToHd()) {
+              WalletStore.getHDWallet().seedHex = WalletCrypto.reencrypt(pw, WalletStore.getSharedKey(), previous_pbkdf2_iterations, pbkdf2_iterations)(WalletStore.getHDWallet().seedHex);
+
+              if (!WalletStore.getHDWallet().seedHex) throw 'Error re-encrypting wallet seed';
+            }
+            
+            // Re-encrypt the BIP 39 password
+            if (WalletStore.didUpgradeToHd()) {
+              if(WalletStore.getHDWallet().getBip39Password() != "") {
+                WalletStore.getHDWallet().setBip39Password(WalletCrypto.reencrypt(pw, WalletStore.getSharedKey(), previous_pbkdf2_iterations, pbkdf2_iterations)(WalletStore.getHDWallet().getBip39Password()));
+              }
+
+              if (!WalletStore.getHDWallet().getBip39Password()) throw 'Error re-encrypting wallet bip 39 password';
+            }
+
+            // Generate a new password hash
+            WalletStore.setDPasswordHash(hashPassword(WalletStore.getSharedKey() + pw, pbkdf2_iterations));
+            setPbkdf2IterationsAndBackupWallet();
+          }
+          else {
+            wrong_password();
+          }
+        });
+    }
+    else {
+      setPbkdf2IterationsAndBackupWallet();
+    }
+  } catch (e) {
+    panic(e);
+  }
+};
+
+MyWallet.B58LegacyDecode = function(input) {
+  var alphabet = "123456789ABCDEFGHJKLMNPQRSTUVWXYZabcdefghijkmnopqrstuvwxyz";
+  var base = BigInteger.valueOf(58);
+
+  var bi = BigInteger.valueOf(0);
+  var leadingZerosNum = 0;
+  for (var i = input.length - 1; i >= 0; i--) {
+    var alphaIndex = alphabet.indexOf(input[i]);
+
+    bi = bi.add(BigInteger.valueOf(alphaIndex)
+                .multiply(base.pow(input.length - 1 -i)));
+
+    // This counts leading zero bytes
+    if (input[i] == "1") leadingZerosNum++;
+    else leadingZerosNum = 0;
+  }
+  var bytes = bi.toByteArrayUnsigned();
+
+  // Add leading zeros
+  while (leadingZerosNum-- > 0) bytes.unshift(0);
+
+  return bytes;
+};
+
+/**
+ * @param {function()} success callback function
+ * @param {function()} error callback function
+ */
+MyWallet.unsetSecondPassword = function(success, error, getPassword) {
+  var sharedKey = WalletStore.getSharedKey();
+  var pbkdf2_iterations = WalletStore.getPbkdf2Iterations();
+
+  var panic = function(e) {
+    console.log('Panic ' + e);
+
+    //If we caught an exception here the wallet could be in a inconsistent state
+    //We probably haven't synced it, so no harm done
+    //But for now panic!
+    window.location.reload();
   };
-
-  /**
-   * Set the number of PBKDF2 iterations used for encrypting the wallet and also the private keys if the second password is enabled.
-   * @param {number} pbkdf2_iterations The number of PBKDF2 iterations.
-   * @param {function()} success Success callback function.
-   * @param {function(?Object)} error Error callback function.
-   * @param {function(function(string, function, function))} getPassword Get the second password: takes one argument, the callback function, which is called with the password and two callback functions to inform the getPassword function if the right or wrong password was entered.
-   */
-  this.setPbkdf2Iterations = function(pbkdf2_iterations, success, error, getPassword) {
-    var previous_pbkdf2_iterations = WalletStore.setPbkdf2Iterations(pbkdf2_iterations);
-
-    if(pbkdf2_iterations == previous_pbkdf2_iterations) {
-      success();
-      return;
-    }
-
-    var panic = function(e) {
-      console.log('Panic ' + e);
-
-      error(e);
-
-      // If we caught an exception here the wallet could be in a inconsistent state
-      // We probably haven't synced it, so no harm done
-      // But for now panic!
-      window.location.reload();
+  var decrypt = function(pw) {
+    var dec = function(data) {
+      return WalletCrypto.decryptSecretWithSecondPassword(data, pw, sharedKey, pbkdf2_iterations);
     };
-
-    var setPbkdf2IterationsAndBackupWallet = function() {
-      WalletStore.setPbkdf2Iterations(pbkdf2_iterations);
-      success();
-      MyWallet.backupWalletDelayed('update', function() {
-      }, function(e) {
-        panic(e);
-      });
-    };
-
-    try {
-      // If double encryption is enabled we need to re-encrypt all private keys
-      if(WalletStore.getDoubleEncryption()) {
-        getPassword(
-          function(pw, correct_password, wrong_password) {
-            if (MyWallet.validateSecondPassword(pw)) {
-              correct_password();
-              WalletStore.mapToLegacyAddressesPrivateKeys(WalletCrypto.reencrypt(pw, WalletStore.getSharedKey(), previous_pbkdf2_iterations, pbkdf2_iterations));
-
-              // Re-encrypt all HD account keys
-              for (var i in MyWallet.getAccounts()) {
-                var account = WalletStore.getHDWallet().getAccount(i);
-                account.extendedPrivateKey = WalletCrypto.reencrypt(pw, WalletStore.getSharedKey(), previous_pbkdf2_iterations, pbkdf2_iterations)(account.extendedPrivateKey);
-
-                if (!account.extendedPrivateKey) throw 'Error re-encrypting account private key';
-              }
-
-              // Re-encrypt the HD seed
-              if (WalletStore.didUpgradeToHd()) {
-                WalletStore.getHDWallet().seedHex = WalletCrypto.reencrypt(pw, WalletStore.getSharedKey(), previous_pbkdf2_iterations, pbkdf2_iterations)(WalletStore.getHDWallet().seedHex);
-
-                if (!WalletStore.getHDWallet().seedHex) throw 'Error re-encrypting wallet seed';
-              }
-              
-              // Re-encrypt the BIP 39 password
-              if (WalletStore.didUpgradeToHd()) {
-                if(WalletStore.getHDWallet().getBip39Password() != "") {
-                  WalletStore.getHDWallet().setBip39Password(WalletCrypto.reencrypt(pw, WalletStore.getSharedKey(), previous_pbkdf2_iterations, pbkdf2_iterations)(WalletStore.getHDWallet().getBip39Password()));
-                }
-
-                if (!WalletStore.getHDWallet().getBip39Password()) throw 'Error re-encrypting wallet bip 39 password';
-              }
-
-              // Generate a new password hash
-              WalletStore.setDPasswordHash(hashPassword(WalletStore.getSharedKey() + pw, pbkdf2_iterations));
-              setPbkdf2IterationsAndBackupWallet();
-            }
-            else {
-              wrong_password();
-            }
-        });
-      }
-      else {
-        setPbkdf2IterationsAndBackupWallet();
-      }
-    } catch (e) {
-      panic(e);
-    }
+    return dec;
   };
 
-  this.B58LegacyDecode = function(input) {
-    var alphabet = "123456789ABCDEFGHJKLMNPQRSTUVWXYZabcdefghijkmnopqrstuvwxyz";
-    var base = BigInteger.valueOf(58);
-
-    var bi = BigInteger.valueOf(0);
-    var leadingZerosNum = 0;
-    for (var i = input.length - 1; i >= 0; i--) {
-      var alphaIndex = alphabet.indexOf(input[i]);
-
-      bi = bi.add(BigInteger.valueOf(alphaIndex)
-                  .multiply(base.pow(input.length - 1 -i)));
-
-      // This counts leading zero bytes
-      if (input[i] == "1") leadingZerosNum++;
-      else leadingZerosNum = 0;
-    }
-    var bytes = bi.toByteArrayUnsigned();
-
-    // Add leading zeros
-    while (leadingZerosNum-- > 0) bytes.unshift(0);
-
-    return bytes;
-  };
-
-  /**
-   * @param {function()} success callback function
-   * @param {function()} error callback function
-   */
-  this.unsetSecondPassword = function(success, error, getPassword) {
-    var sharedKey = WalletStore.getSharedKey();
-    var pbkdf2_iterations = WalletStore.getPbkdf2Iterations();
-
-    var panic = function(e) {
-      console.log('Panic ' + e);
-
-      //If we caught an exception here the wallet could be in a inconsistent state
-      //We probably haven't synced it, so no harm done
-      //But for now panic!
-      window.location.reload();
-    };
-    var decrypt = function(pw) {
-      var dec = function(data) {
-        return WalletCrypto.decryptSecretWithSecondPassword(data, pw, sharedKey, pbkdf2_iterations);
-      };
-      return dec;
-    };
-
-    try {
-      getPassword(function(pw, correct_password, wrong_password) {
-        if (MyWallet.validateSecondPassword(pw)) {
-          correct_password();
-
-          WalletStore.mapToLegacyAddressesPrivateKeys(decrypt(pw));
-
-          for (var i in MyWallet.getAccounts()) {
-            var account = WalletStore.getHDWallet().getAccount(i);
-            account.extendedPrivateKey = WalletCrypto.decryptSecretWithSecondPassword(account.extendedPrivateKey, pw, sharedKey, pbkdf2_iterations);
+  try {
+    getPassword(function(pw, correct_password, wrong_password) {
+      if (MyWallet.validateSecondPassword(pw)) {
+        correct_password();
+
+        WalletStore.mapToLegacyAddressesPrivateKeys(decrypt(pw));
+
+        for (var i in MyWallet.getAccounts()) {
+          var account = WalletStore.getHDWallet().getAccount(i);
+          account.extendedPrivateKey = WalletCrypto.decryptSecretWithSecondPassword(account.extendedPrivateKey, pw, sharedKey, pbkdf2_iterations);
+        }
+
+        if (WalletStore.didUpgradeToHd()) {
+          WalletStore.getHDWallet().seedHex = WalletCrypto.decryptSecretWithSecondPassword(WalletStore.getHDWallet().seedHex, pw, sharedKey, pbkdf2_iterations);
+          if(WalletStore.getHDWallet().getBip39Password() != "") {
+            WalletStore.getHDWallet().setBip39Password(WalletCrypto.decryptSecretWithSecondPassword(WalletStore.getHDWallet().getBip39Password(), pw, sharedKey, pbkdf2_iterations));
           }
-
-          if (WalletStore.didUpgradeToHd()) {
-            WalletStore.getHDWallet().seedHex = WalletCrypto.decryptSecretWithSecondPassword(WalletStore.getHDWallet().seedHex, pw, sharedKey, pbkdf2_iterations);
-            if(WalletStore.getHDWallet().getBip39Password() != "") {
-              WalletStore.getHDWallet().setBip39Password(WalletCrypto.decryptSecretWithSecondPassword(WalletStore.getHDWallet().getBip39Password(), pw, sharedKey, pbkdf2_iterations));
-            }
-          }
-
-          WalletStore.setDoubleEncryption(false);
-
-          MyWallet.checkAllKeys(null);
-
-          MyWallet.backupWallet('update', function() {
-            success();
-          }, function(e) {
-            error(e);
-            panic(e);
-          });
-        } else {
-          wrong_password();
         }
-      });
-    } catch (e) {
-      console.log(e);
-      panic(e);
-      // error(e);
-    }
-  };
-
-
-  /**
-   * @param {string} password Second password
-   * @param {function()} success callback function
-   * @param {function()} error callback function
-   */
-  this.setSecondPassword = function(password, success, error) {
-    var panic = function(e) {
-      console.log('Panic ');
-      console.log(e);
-
-      //If we caught an exception here the wallet could be in a inconsistent state
-      //We probably haven't synced it, so no harm done
-      //But for now panic!
-      // window.location.reload();
-    };
-
-    var sharedKey = WalletStore.getSharedKey();
-    var pbkdf2_iterations = WalletStore.getPbkdf2Iterations();
-
-    var encrypt = function(pw) {
-      var enc = function(data) {
-        return WalletCrypto.encryptSecretWithSecondPassword(data, pw, sharedKey, pbkdf2_iterations);
-      };
-      return enc;
-    };
-
-    try {
-      WalletStore.setDoubleEncryption(true);
-      WalletStore.mapToLegacyAddressesPrivateKeys(encrypt(password, WalletStore.getSharedKey(), pbkdf2_iterations));
-
-      for (var i in MyWallet.getAccounts()) {
-        var account = WalletStore.getHDWallet().getAccount(i);
-        account.extendedPrivateKey = WalletCrypto.encryptSecretWithSecondPassword(account.extendedPrivateKey, password, sharedKey, pbkdf2_iterations);
-      }
-
-      if (WalletStore.didUpgradeToHd()) {
-        WalletStore.getHDWallet().seedHex = WalletCrypto.encryptSecretWithSecondPassword(WalletStore.getHDWallet().seedHex, password, sharedKey, pbkdf2_iterations);
-        if(WalletStore.getHDWallet().getBip39Password() != "") {
-          WalletStore.getHDWallet().setBip39Password(WalletCrypto.encryptSecretWithSecondPassword(WalletStore.getHDWallet().getBip39Password(), password, sharedKey, pbkdf2_iterations));
-        }    
-      }
-
-      WalletStore.setDPasswordHash(hashPassword(sharedKey + password, pbkdf2_iterations));
-      if (!MyWallet.validateSecondPassword(password)) {
-        throw "Invalid Second Password";
-      }
-
-      try {
-        MyWallet.checkAllKeys(password);
+
+        WalletStore.setDoubleEncryption(false);
+
+        MyWallet.checkAllKeys(null);
 
         MyWallet.backupWallet('update', function() {
           success();
         }, function(e) {
+          error(e);
           panic(e);
-          error(e);
         });
-      } catch(e) {
+      } else {
+        wrong_password();
+      }
+    });
+  } catch (e) {
+    console.log(e);
+    panic(e);
+    // error(e);
+  }
+};
+
+
+/**
+ * @param {string} password Second password
+ * @param {function()} success callback function
+ * @param {function()} error callback function
+ */
+MyWallet.setSecondPassword = function(password, success, error) {
+  var panic = function(e) {
+    console.log('Panic ');
+    console.log(e);
+
+    //If we caught an exception here the wallet could be in a inconsistent state
+    //We probably haven't synced it, so no harm done
+    //But for now panic!
+    // window.location.reload();
+  };
+
+  var sharedKey = WalletStore.getSharedKey();
+  var pbkdf2_iterations = WalletStore.getPbkdf2Iterations();
+
+  var encrypt = function(pw) {
+    var enc = function(data) {
+      return WalletCrypto.encryptSecretWithSecondPassword(data, pw, sharedKey, pbkdf2_iterations);
+    };
+    return enc;
+  };
+
+  try {
+    WalletStore.setDoubleEncryption(true);
+    WalletStore.mapToLegacyAddressesPrivateKeys(encrypt(password, WalletStore.getSharedKey(), pbkdf2_iterations));
+
+    for (var i in MyWallet.getAccounts()) {
+      var account = WalletStore.getHDWallet().getAccount(i);
+      account.extendedPrivateKey = WalletCrypto.encryptSecretWithSecondPassword(account.extendedPrivateKey, password, sharedKey, pbkdf2_iterations);
+    }
+
+    if (WalletStore.didUpgradeToHd()) {
+      WalletStore.getHDWallet().seedHex = WalletCrypto.encryptSecretWithSecondPassword(WalletStore.getHDWallet().seedHex, password, sharedKey, pbkdf2_iterations);
+      if(WalletStore.getHDWallet().getBip39Password() != "") {
+        WalletStore.getHDWallet().setBip39Password(WalletCrypto.encryptSecretWithSecondPassword(WalletStore.getHDWallet().getBip39Password(), password, sharedKey, pbkdf2_iterations));
+      }    
+    }
+
+    WalletStore.setDPasswordHash(hashPassword(sharedKey + password, pbkdf2_iterations));
+    if (!MyWallet.validateSecondPassword(password)) {
+      throw "Invalid Second Password";
+    }
+
+    try {
+      MyWallet.checkAllKeys(password);
+
+      MyWallet.backupWallet('update', function() {
+        success();
+      }, function(e) {
         panic(e);
         error(e);
-      }
-
+      });
     } catch(e) {
       panic(e);
       error(e);
     }
-  };
-
-
-
-  /**
-   * Add watch only address, backup wallet and refreshes balances.
-   * @param {string} addressString bitcoin address
-   */
-  this.addWatchOnlyLegacyAddress = function(addressString) {
-    var address = Bitcoin.Address.fromBase58Check(addressString);
-
-    if (address.toString() != addressString) {
-      throw 'Inconsistency between addresses';
-    }
-
-    try {
-      if (WalletStore.addLegacyAddress(addressString)) {
-        WalletStore.sendEvent("msg", {type: "success", message: 'Successfully Added Address ' + address});
-
-        try {
-          ws.send('{"op":"addr_sub", "addr":"'+addressString+'"}');
-        } catch (e) { }
-
-        //Backup
-        MyWallet.backupWallet('update', function() {
-          MyWallet.get_history();
-        });
-      } else {
-        throw 'Wallet Full Or Addresses Exists';
-      }
-    } catch (e) {
-      WalletStore.sendEvent("msg", {type: "error", message: e});
-    }
-  };
-
-  //temperary workaround instead instead of modding bitcoinjs to do it TODO: not efficient
-  this.getCompressedAddressString = function(key) {
-    return new ECKey(key.d, true).pub.getAddress().toString();
-  };
-  this.getUnCompressedAddressString = function(key) {
-    return new ECKey(key.d, false).pub.getAddress().toString();
-  };
-
-  this.extractAddresses = function(script, addresses) {
-    switch (Bitcoin.scripts.classifyOutput(script)) {
-    case 'pubkeyhash':
-      addresses.push(Bitcoin.Address.fromOutputScript(script));
-      return 1;
-    case 'pubkey':
-      addresses.push(new Bitcoin.Address(Bitcoin.crypto.hash160(script.chunks[0]), Bitcoin.networks.bitcoin.pubKeyHash));
-      return 1;
-    case 'scripthash':
-      //if script output is to a multisig address, classifyOutput will return scripthash
-      addresses.push(Bitcoin.Address.fromOutputScript(script));
-      return 1;
-    case 'multisig':
-      for (var i = 1; i < script.chunks.length-2; ++i) {
-        addresses.push(new Bitcoin.Address(Bitcoin.crypto.hash160(script.chunks[i]), Bitcoin.networks.bitcoin.pubKeyHash));
-      }
-      return script.chunks[0] - Bitcoin.opcodes.OP_1 + 1;
-    default:
-      throw 'Encountered non-standard scriptPubKey';
-    }
-  };
-
-  /**
-   * Import Private Key, backup wallet and refresh balances
-   * @param {string} privateKeyString private Key
-   * @param {function(function(string, function, function))} getPassword Get the second password: takes one argument, the callback function, which is called with the password and two callback functions to inform the getPassword function if the right or wrong password was entered.
-   * @param {function(function(string, function, function))} getBIP38Password Get the BIP38 password: takes one argument, the callback function, which is called with the password and two callback functions to inform the getBIP38Password function if the right or wrong password was entered.
-   * @param {function()} success callback function
-   * @param {function()} alreadyImportedCallback callback function in case the key already exists in the wallet
-   * @param {function()} error callback function
-   */
-  this.importPrivateKey = function(privateKeyString, getPassword, getBIP38Password, success, alreadyImportedCallback, error) {
-    function reallyInsertKey(key, compressed, pw) {
+
+  } catch(e) {
+    panic(e);
+    error(e);
+  }
+};
+
+
+
+/**
+ * Add watch only address, backup wallet and refreshes balances.
+ * @param {string} addressString bitcoin address
+ */
+MyWallet.addWatchOnlyLegacyAddress = function(addressString) {
+  var address = Bitcoin.Address.fromBase58Check(addressString);
+
+  if (address.toString() != addressString) {
+    throw 'Inconsistency between addresses';
+  }
+
+  try {
+    if (WalletStore.addLegacyAddress(addressString)) {
+      WalletStore.sendEvent("msg", {type: "success", message: 'Successfully Added Address ' + address});
+
       try {
-        if (WalletStore.legacyAddressExists(key.pub.getAddress().toString()) &&
-            !WalletStore.isWatchOnlyLegacyAddress(key.pub.getAddress().toString())) {
-          alreadyImportedCallback();
-          return;
-        }
-
-        var address = MyWallet.addPrivateKey(key, {compressed : compressed, app_name : APP_NAME, app_version : APP_VERSION}, pw);
-
-        if (!address) {
-          throw 'Unable to add private key for bitcoin address ' + address;
-        }
-
-        MyWallet.backupWallet('update', function() {
-          MyWallet.get_history();
-        });
-
-        success(address);
-      } catch (e) {
-        error(e);
-      }
-    }
-
-    var format;
-    try {
-      format = MyWallet.detectPrivateKeyFormat(privateKeyString);
-    }
-    catch (e) {
-      error(e);
-      return;
-    }
-
-    if (format == 'bip38') {
-      getBIP38Password(function(_password, correct_password, wrong_password) {
-        WalletStore.disableLogout();
-        ImportExport.parseBIP38toECKey(
-          privateKeyString,
-          _password,
-          function(key, isCompPoint) {
-            WalletStore.enableLogout();
-            correct_password();
-            if(WalletStore.getDoubleEncryption()) {
-              getPassword(function(pw, correct_password, wrong_password) {
-                if (MyWallet.validateSecondPassword(pw)) {
-                  correct_password();
-                  reallyInsertKey(key, isCompPoint, pw);
-                } else {
-                  wrong_password();
-                  error('Second Password incorrect');
-                }
-              });
-            } else {
-              reallyInsertKey(key, isCompPoint, null);
-            }
-          },
-          function() {
-            WalletStore.disableLogout();
-            wrong_password();
-          },
-          function(e) {
-            WalletStore.enableLogout();
-            error(e);
-          }
-        );
-      });
-
-      return;
-    }
-
-    var key;
-    try {
-      key = MyWallet.privateKeyStringToKey(privateKeyString, format);
-    }
-    catch (e) {
-      error(e);
-      return;
-    }
-
-    if(WalletStore.getDoubleEncryption()) {
-      getPassword(function(pw, correct_password, wrong_password) {
-        if (MyWallet.validateSecondPassword(pw)) {
-          correct_password();
-          reallyInsertKey(key, (format == 'compsipa'), pw);
-        } else {
-          wrong_password();
-          error('Second Password incorrect');
-        }
+        ws.send('{"op":"addr_sub", "addr":"'+addressString+'"}');
+      } catch (e) { }
+
+      //Backup
+      MyWallet.backupWallet('update', function() {
+        MyWallet.get_history();
       });
     } else {
-      reallyInsertKey(key, (format == 'compsipa'), null);
-    }
-  };
-
-  //opts = {compressed, app_name, app_version, created_time}
-  // TODO: this can be moved to walletstore
-  this.addPrivateKey = function(key, opts, second_password) {
-    var sharedKey = WalletStore.getSharedKey();
-    var pbkdf2_iterations = WalletStore.getPbkdf2Iterations();
-
-    if (WalletStore.walletIsFull()) {
-      throw 'Wallet is full.';
-    }
-
-    if (key == null) {
-      throw 'Cannot add null key.';
-    }
-
-    if (opts == null)
-      opts = {compressed: true};
-
-    var addr = opts.compressed ? MyWallet.getCompressedAddressString(key) : MyWallet.getUnCompressedAddressString(key);
-
-    var base58 = Base58.encode(key.d.toBuffer(32));
-
-    var encoded = base58 == null || second_password == null ? base58 : WalletCrypto.encryptSecretWithSecondPassword(base58, second_password, sharedKey, pbkdf2_iterations);
-
-    if (encoded == null) {
-      throw 'Error Encoding key';
-    }
-
-    var decoded_base_58 = second_password == null ? base58 : WalletCrypto.decryptSecretWithSecondPassword(encoded, second_password, sharedKey, pbkdf2_iterations);
-
-    var decoded_key = new ECKey(new BigInteger.fromBuffer(decoded_base_58), opts.compressed);
-
-    if (addr != MyWallet.getUnCompressedAddressString(key) && addr != MyWallet.getCompressedAddressString(key)) {
-      throw 'Decoded Key address does not match generated address';
-    }
-
-    if (addr != MyWallet.getUnCompressedAddressString(key) && addr != MyWallet.getCompressedAddressString(key)) {
-      throw 'Decoded Key address does not match generated address';
-    }
-
-    //TODO: Move this once opts and probably all addPrivateKey func to walletstore
-    var addresses = WalletStore.getAddresses();
-    if (WalletStore.addLegacyAddress(addr, encoded)) {
-      addresses[addr].tag = 1; //Mark as unsynced
-      addresses[addr].created_time = opts.created_time ? opts.created_time : 0; //Stamp With Creation time
-      addresses[addr].created_device_name = opts.app_name ? opts.app_name : APP_NAME; //Created Device
-      addresses[addr].created_device_version = opts.app_version ? opts.app_version : APP_VERSION; //Created App Version
-
-      if (addresses[addr].priv != encoded)
-        throw 'Address priv does not match encoded';
-
-      //Subscribe to transaction updates through websockets
-      try {
-        ws.send('{"op":"addr_sub", "addr":"'+addr+'"}');
-      } catch (e) { }
-    } else {
-      throw 'Unable to add generated private key.';
-    }
-
-    return addr;
-  };
-
-  this.generateNewKey = function(_password) {
-    var key = Bitcoin.ECKey.makeRandom(true);
-
-    // key is uncompressed, so cannot passed in opts.compressed = true here
-    if (MyWallet.addPrivateKey(key)) {
-      return key;
-    }
-  };
-
-  this.generateNewMiniPrivateKey = function() {
-    // Documentation: https://en.bitcoin.it/wiki/Mini_private_key_format
-    while (true) {
-      //Use a normal ECKey to generate random bytes
-      var key = Bitcoin.ECKey.makeRandom(false);
-
-      //Make Candidate Mini Key
-      var minikey = 'S' + Base58.encode(key.d.toBuffer(32)).substr(0, 21);
-
-      //Append ? & hash it again
-      var bytes_appended = Bitcoin.crypto.sha256(minikey + '?');
-
-      //If zero byte then the key is valid
-      if (bytes_appended[0] == 0) {
-
-        //SHA256
-        var bytes = Bitcoin.crypto.sha256(minikey);
-
-        var eckey = new Bitcoin.ECKey(new BigInteger.fromBuffer(bytes), false);
-
-        if (MyWallet.addPrivateKey(eckey, {compressed: true}))
-          return {key : eckey, miniKey : minikey};
-      }
-    }
-  };
-  
-  function wsSuccess(ws) {
-    var last_on_change = null;
-
-    ws.onmessage = function(message) {
-      
-      var obj = $.parseJSON(message.data);
-            
-      transactions = WalletStore.getTransactions();
-
-<<<<<<< HEAD
-      try {
-        var obj = $.parseJSON(message.data);
-        var transactions = WalletStore.getTransactions();
-
-        if (obj.op == 'on_change') {
-          var old_checksum = WalletStore.generatePayloadChecksum();
-          var new_checksum = obj.checksum;
-
-          console.log('On change old ' + old_checksum + ' ==  new '+ new_checksum);
-=======
-      if (obj.op == 'on_change') {
-        var old_checksum = WalletStore.generatePayloadChecksum();
-        var new_checksum = obj.checksum;
->>>>>>> 141cc08d
-
-        if (last_on_change != new_checksum && old_checksum != new_checksum) {
-          last_on_change = new_checksum;
-
-          MyWallet.getWallet();
+      throw 'Wallet Full Or Addresses Exists';
+    }
+  } catch (e) {
+    WalletStore.sendEvent("msg", {type: "error", message: e});
+  }
+};
+
+//temperary workaround instead instead of modding bitcoinjs to do it TODO: not efficient
+MyWallet.getCompressedAddressString = function(key) {
+  return new ECKey(key.d, true).pub.getAddress().toString();
+};
+MyWallet.getUnCompressedAddressString = function(key) {
+  return new ECKey(key.d, false).pub.getAddress().toString();
+};
+
+MyWallet.extractAddresses = function(script, addresses) {
+  switch (Bitcoin.scripts.classifyOutput(script)) {
+  case 'pubkeyhash':
+    addresses.push(Bitcoin.Address.fromOutputScript(script));
+    return 1;
+  case 'pubkey':
+    addresses.push(new Bitcoin.Address(Bitcoin.crypto.hash160(script.chunks[0]), Bitcoin.networks.bitcoin.pubKeyHash));
+    return 1;
+  case 'scripthash':
+    //if script output is to a multisig address, classifyOutput will return scripthash
+    addresses.push(Bitcoin.Address.fromOutputScript(script));
+    return 1;
+  case 'multisig':
+    for (var i = 1; i < script.chunks.length-2; ++i) {
+      addresses.push(new Bitcoin.Address(Bitcoin.crypto.hash160(script.chunks[i]), Bitcoin.networks.bitcoin.pubKeyHash));
+    }
+    return script.chunks[0] - Bitcoin.opcodes.OP_1 + 1;
+  default:
+    throw 'Encountered non-standard scriptPubKey';
+  }
+};
+
+/**
+ * Import Private Key, backup wallet and refresh balances
+ * @param {string} privateKeyString private Key
+ * @param {function(function(string, function, function))} getPassword Get the second password: takes one argument, the callback function, which is called with the password and two callback functions to inform the getPassword function if the right or wrong password was entered.
+ * @param {function(function(string, function, function))} getBIP38Password Get the BIP38 password: takes one argument, the callback function, which is called with the password and two callback functions to inform the getBIP38Password function if the right or wrong password was entered.
+ * @param {function()} success callback function
+ * @param {function()} alreadyImportedCallback callback function in case the key already exists in the wallet
+ * @param {function()} error callback function
+ */
+MyWallet.importPrivateKey = function(privateKeyString, getPassword, getBIP38Password, success, alreadyImportedCallback, error) {
+  function reallyInsertKey(key, compressed, pw) {
+    try {
+      if (WalletStore.legacyAddressExists(key.pub.getAddress().toString()) &&
+          !WalletStore.isWatchOnlyLegacyAddress(key.pub.getAddress().toString())) {
+        alreadyImportedCallback();
+        return;
+      }
+
+      var address = MyWallet.addPrivateKey(key, {compressed : compressed, app_name : APP_NAME, app_version : APP_VERSION}, pw);
+
+      if (!address) {
+        throw 'Unable to add private key for bitcoin address ' + address;
+      }
+
+      MyWallet.backupWallet('update', function() {
+        MyWallet.get_history();
+      });
+
+      success(address);
+    } catch (e) {
+      error(e);
+    }
+  }
+
+  var format;
+  try {
+    format = MyWallet.detectPrivateKeyFormat(privateKeyString);
+  }
+  catch (e) {
+    error(e);
+    return;
+  }
+
+  if (format == 'bip38') {
+    getBIP38Password(function(_password, correct_password, wrong_password) {
+      WalletStore.disableLogout();
+      ImportExport.parseBIP38toECKey(
+        privateKeyString,
+        _password,
+        function(key, isCompPoint) {
+          WalletStore.enableLogout();
+          correct_password();
+          if(WalletStore.getDoubleEncryption()) {
+            getPassword(function(pw, correct_password, wrong_password) {
+              if (MyWallet.validateSecondPassword(pw)) {
+                correct_password();
+                reallyInsertKey(key, isCompPoint, pw);
+              } else {
+                wrong_password();
+                error('Second Password incorrect');
+              }
+            });
+          } else {
+            reallyInsertKey(key, isCompPoint, null);
+          }
+        },
+        function() {
+          WalletStore.disableLogout();
+          wrong_password();
+        },
+        function(e) {
+          WalletStore.enableLogout();
+          error(e);
         }
-
-      } else if (obj.op == 'utx') {
-        WalletStore.setIsAccountRecommendedFeesValid(false);
-
-        var tx = TransactionFromJSON(obj.x);
-
-        var tx_processed = MyWallet.processTransaction(tx);
-        var tx_account = tx_processed.to.account;
-
-        //Check if this is a duplicate
-        //Maybe should have a map_prev to check for possible double spends
-        for (var key in transactions) {
-          if (transactions[key].txIndex == tx.txIndex) return;
-        }
-
-        WalletStore.addToFinalBalance(tx_processed.result);
-
-        var account = MyWallet.getAccount(tx_account.index);
-
-        if (tx_account) account.setBalance(account.getBalance() + tx_processed.result);
-
-        WalletStore.incNTransactions();
-
-        tx.setConfirmations(0);
-
-        WalletStore.pushTransaction(tx);
-
-        playSound('beep');
-
-        WalletStore.sendEvent('on_tx');
-
-      }  else if (obj.op == 'block') {
-        //Check any transactions included in this block, if the match one our ours then set the block index
-        for (var i = 0; i < obj.x.txIndexes.length; ++i) {
-          for (var ii = 0; ii < transactions.length; ++ii) {
-            if (transactions[ii].txIndex == obj.x.txIndexes[i]) {
-              if (transactions[ii].blockHeight == null || transactions[ii].blockHeight == 0) {
-                transactions[ii].blockHeight = obj.x.height;
-                break;
-              }
+      );
+    });
+
+    return;
+  }
+
+  var key;
+  try {
+    key = MyWallet.privateKeyStringToKey(privateKeyString, format);
+  }
+  catch (e) {
+    error(e);
+    return;
+  }
+
+  if(WalletStore.getDoubleEncryption()) {
+    getPassword(function(pw, correct_password, wrong_password) {
+      if (MyWallet.validateSecondPassword(pw)) {
+        correct_password();
+        reallyInsertKey(key, (format == 'compsipa'), pw);
+      } else {
+        wrong_password();
+        error('Second Password incorrect');
+      }
+    });
+  } else {
+    reallyInsertKey(key, (format == 'compsipa'), null);
+  }
+};
+
+//opts = {compressed, app_name, app_version, created_time}
+// TODO: this can be moved to walletstore
+MyWallet.addPrivateKey = function(key, opts, second_password) {
+  var sharedKey = WalletStore.getSharedKey();
+  var pbkdf2_iterations = WalletStore.getPbkdf2Iterations();
+
+  if (WalletStore.walletIsFull()) {
+    throw 'Wallet is full.';
+  }
+
+  if (key == null) {
+    throw 'Cannot add null key.';
+  }
+
+  if (opts == null)
+    opts = {compressed: true};
+
+  var addr = opts.compressed ? MyWallet.getCompressedAddressString(key) : MyWallet.getUnCompressedAddressString(key);
+
+  var base58 = Base58.encode(key.d.toBuffer(32));
+
+  var encoded = base58 == null || second_password == null ? base58 : WalletCrypto.encryptSecretWithSecondPassword(base58, second_password, sharedKey, pbkdf2_iterations);
+
+  if (encoded == null) {
+    throw 'Error Encoding key';
+  }
+
+  var decoded_base_58 = second_password == null ? base58 : WalletCrypto.decryptSecretWithSecondPassword(encoded, second_password, sharedKey, pbkdf2_iterations);
+
+  var decoded_key = new ECKey(new BigInteger.fromBuffer(decoded_base_58), opts.compressed);
+
+  if (addr != MyWallet.getUnCompressedAddressString(key) && addr != MyWallet.getCompressedAddressString(key)) {
+    throw 'Decoded Key address does not match generated address';
+  }
+
+  if (addr != MyWallet.getUnCompressedAddressString(key) && addr != MyWallet.getCompressedAddressString(key)) {
+    throw 'Decoded Key address does not match generated address';
+  }
+
+  //TODO: Move this once opts and probably all addPrivateKey func to walletstore
+  var addresses = WalletStore.getAddresses();
+  if (WalletStore.addLegacyAddress(addr, encoded)) {
+    addresses[addr].tag = 1; //Mark as unsynced
+    addresses[addr].created_time = opts.created_time ? opts.created_time : 0; //Stamp With Creation time
+    addresses[addr].created_device_name = opts.app_name ? opts.app_name : APP_NAME; //Created Device
+    addresses[addr].created_device_version = opts.app_version ? opts.app_version : APP_VERSION; //Created App Version
+
+    if (addresses[addr].priv != encoded)
+      throw 'Address priv does not match encoded';
+
+    //Subscribe to transaction updates through websockets
+    try {
+      ws.send('{"op":"addr_sub", "addr":"'+addr+'"}');
+    } catch (e) { }
+  } else {
+    throw 'Unable to add generated private key.';
+  }
+
+  return addr;
+};
+
+MyWallet.generateNewKey = function(_password) {
+  var key = Bitcoin.ECKey.makeRandom(true);
+
+  // key is uncompressed, so cannot passed in opts.compressed = true here
+  if (MyWallet.addPrivateKey(key)) {
+    return key;
+  }
+};
+
+MyWallet.generateNewMiniPrivateKey = function() {
+  // Documentation: https://en.bitcoin.it/wiki/Mini_private_key_format
+  while (true) {
+    //Use a normal ECKey to generate random bytes
+    var key = Bitcoin.ECKey.makeRandom(false);
+
+    //Make Candidate Mini Key
+    var minikey = 'S' + Base58.encode(key.d.toBuffer(32)).substr(0, 21);
+
+    //Append ? & hash it again
+    var bytes_appended = Bitcoin.crypto.sha256(minikey + '?');
+
+    //If zero byte then the key is valid
+    if (bytes_appended[0] == 0) {
+
+      //SHA256
+      var bytes = Bitcoin.crypto.sha256(minikey);
+
+      var eckey = new Bitcoin.ECKey(new BigInteger.fromBuffer(bytes), false);
+
+      if (MyWallet.addPrivateKey(eckey, {compressed: true}))
+        return {key : eckey, miniKey : minikey};
+    }
+  }
+};
+
+function wsSuccess(ws) {
+  var last_on_change = null;
+
+  ws.onmessage = function(message) {
+
+    var obj = $.parseJSON(message.data);
+
+    var transactions = WalletStore.getTransactions();
+
+    if (obj.op == 'on_change') {
+      var old_checksum = WalletStore.generatePayloadChecksum();
+      var new_checksum = obj.checksum;
+
+      if (last_on_change != new_checksum && old_checksum != new_checksum) {
+        last_on_change = new_checksum;
+
+        MyWallet.getWallet();
+      }
+
+    } else if (obj.op == 'utx') {
+      WalletStore.setIsAccountRecommendedFeesValid(false);
+
+      var tx = TransactionFromJSON(obj.x);
+
+      var tx_processed = MyWallet.processTransaction(tx);
+      var tx_account = tx_processed.to.account;
+
+      //Check if this is a duplicate
+      //Maybe should have a map_prev to check for possible double spends
+      for (var key in transactions) {
+        if (transactions[key].txIndex == tx.txIndex) return;
+      }
+
+      WalletStore.addToFinalBalance(tx_processed.result);
+
+      var account = MyWallet.getAccount(tx_account.index);
+
+      if (tx_account) account.setBalance(account.getBalance() + tx_processed.result);
+
+      WalletStore.incNTransactions();
+
+      tx.setConfirmations(0);
+
+      WalletStore.pushTransaction(tx);
+
+      playSound('beep');
+
+      WalletStore.sendEvent('on_tx');
+
+    }  else if (obj.op == 'block') {
+      //Check any transactions included in this block, if the match one our ours then set the block index
+      for (var i = 0; i < obj.x.txIndexes.length; ++i) {
+        for (var ii = 0; ii < transactions.length; ++ii) {
+          if (transactions[ii].txIndex == obj.x.txIndexes[i]) {
+            if (transactions[ii].blockHeight == null || transactions[ii].blockHeight == 0) {
+              transactions[ii].blockHeight = obj.x.height;
+              break;
             }
           }
         }
-
-        WalletStore.setLatestBlock(BlockFromJSON(obj.x));
-
-        WalletStore.sendEvent('on_block');
-      }
-
-    };
-
-    ws.onopen = function() {
-      WalletStore.sendEvent('ws_on_open');
-
-      var msg = '{"op":"blocks_sub"}';
-
-      if (WalletStore.getGuid() != null)
-        msg += '{"op":"wallet_sub","guid":"'+WalletStore.getGuid()+'"}';
-
-      try {
-        var addrs = WalletStore.getLegacyActiveAddresses();
-        for (var key in addrs) {
-          msg += '{"op":"addr_sub", "addr":"'+ addrs[key] +'"}'; //Subscribe to transactions updates through websockets
+      }
+
+      WalletStore.setLatestBlock(BlockFromJSON(obj.x));
+
+      WalletStore.sendEvent('on_block');
+    }
+
+  };
+
+  ws.onopen = function() {
+    WalletStore.sendEvent('ws_on_open');
+
+    var msg = '{"op":"blocks_sub"}';
+
+    if (WalletStore.getGuid() != null)
+      msg += '{"op":"wallet_sub","guid":"'+WalletStore.getGuid()+'"}';
+
+    try {
+      var addrs = WalletStore.getLegacyActiveAddresses();
+      for (var key in addrs) {
+        msg += '{"op":"addr_sub", "addr":"'+ addrs[key] +'"}'; //Subscribe to transactions updates through websockets
+      }
+
+      if (WalletStore.getHDWallet() != null)
+        MyWallet.listenToHDWalletAccounts();
+
+    } catch (e) {
+      WalletStore.sendEvent("msg", {type: "error", message: 'error with websocket'});
+    }
+
+    ws.send(msg);
+  };
+
+  ws.onclose = function() {
+    WalletStore.sendEvent('ws_on_close');
+
+  };
+}
+
+MyWallet.pkBytesToSipa = function(bytes, addr) {
+  var bytesBigInt = new BigInteger.fromBuffer(bytes);
+  var eckey = new ECKey(bytesBigInt, false);
+
+  bytes = bytesBigInt.toByteArray();
+
+  while (bytes.length < 32) bytes.unshift(0);
+
+  bytes.unshift(0x80); // prepend 0x80 byte
+
+  if (MyWallet.getUnCompressedAddressString(eckey) == addr) {
+  } else if (MyWallet.getCompressedAddressString(eckey) == addr) {
+    bytes.push(0x01);    // append 0x01 byte for compressed format
+  } else {
+    throw 'Private Key does not match bitcoin address' + addr;
+  }
+
+  var checksum = Crypto.SHA256(Crypto.SHA256(bytes, { asBytes: true }), { asBytes: true });
+
+  bytes = bytes.concat(checksum.slice(0, 4));
+
+  var privWif = Base58.encode(new Buffer(bytes));
+
+  return privWif;
+};
+
+function noConvert(x) { return x; }
+function base58ToBase58(x) { return WalletCrypto.decryptSecretWithSecondPasswordIfNeeded(x); }
+function base58ToBase64(x) { var bytes = MyWallet.decodePK(x); return Crypto.util.bytesToBase64(bytes); }
+function base58ToHex(x) { var bytes = MyWallet.decodePK(x); return Crypto.util.bytesToHex(bytes); }
+MyWallet.base58ToSipa = function(x, addr) {
+  return MyWallet.pkBytesToSipa(MyWallet.decodePK(x), addr);
+};
+
+/**
+ * @param {number} accountIdx index of HD wallet account
+ * @return {string} account label
+ */
+MyWallet.getLabelForAccount = function(accountIdx) {
+  return WalletStore.getHDWallet().getAccount(accountIdx).getLabel();
+};
+
+/**
+ * Validates proposed label for account
+ * @param {string} label account label
+ * @return {boolean} success or not
+ */
+MyWallet.validateAccountLabel = function(label) {
+  if (! MyWallet.isAlphaNumericSpace(label))
+    return false;
+
+  if (!label || label == "" || label.length > 17)
+    return false;
+
+  return true;
+};
+
+/**
+ * Set label for account and backup wallet.
+ * @param {number} accountIdx index of HD wallet account
+ * @param {string} label account label
+ * @return {boolean} success or not
+ */
+MyWallet.setLabelForAccount = function(accountIdx, label) {
+  if (!this.validateAccountLabel(label))
+    return false;
+
+  WalletStore.getHDWallet().getAccount(accountIdx).setLabel(label);
+  MyWallet.backupWalletDelayed();
+  return true;
+};
+
+/**
+ * @param {number} accountIdx index of HD wallet account
+ * @return {boolean} is account archived
+ */
+MyWallet.isArchivedForAccount = function(accountIdx) {
+  return WalletStore.getHDWallet().getAccount(accountIdx).isArchived();
+};
+
+/**
+ * Set account archived flag to isArchived and backup wallet.
+ * @param {number} accountIdx index of HD wallet account
+ * @param {boolean} isArchived is archived
+ */
+MyWallet.setIsArchivedForAccount = function(accountIdx, isArchived) {
+  WalletStore.getHDWallet().getAccount(accountIdx).setIsArchived(isArchived);
+  MyWallet.backupWalletDelayed('update', function() {
+    MyWallet.get_history();
+  });
+};
+
+/**
+ * @param {number} accountIdx index of HD wallet account
+ * @return {number} balance of account in satoshis
+ */
+MyWallet.getBalanceForAccount = function(accountIdx) {
+  return WalletStore.getHDWallet().getAccount(accountIdx).getBalance();
+};
+
+/**
+ * @param {number} accountIdx index of HD wallet account
+ * @return {number} number of transactions for account
+ */
+MyWallet.getNumberOfTransactionsForAccount = function(accountIdx) {
+  return WalletStore.getHDWallet().getAccount(accountIdx).n_tx;
+};
+
+/**
+ * @param {number} accountIdx index of HD wallet account
+ * @return {string} next unused address
+ */
+MyWallet.getReceivingAddressForAccount = function(accountIdx) {
+  return WalletStore.getHDWallet().getAccount(accountIdx).getReceivingAddress();
+};
+
+MyWallet.getReceivingAddressIndexForAccount = function(accountIdx) {
+  return WalletStore.getHDWallet().getAccount(accountIdx).getReceivingAddressIndex();
+};
+
+/**
+ * @param {number} accountIdx index of HD wallet account
+ * @param {number} addressIdx index of address of HD wallet account
+ * @param {string} label label
+ * @return {string} success or not
+ */
+MyWallet.setLabelForAccountAddress = function(accountIdx, addressIdx, label, success, error) {
+  if (label != "" && ! MyWallet.isAlphaNumericSpace(label)) {
+    error();
+  } else {
+    WalletStore.getHDWallet().getAccount(accountIdx).setLabelForAddress(addressIdx, label);
+    MyWallet.backupWalletDelayed();
+    success();
+  }
+};
+
+MyWallet.getLabeledReceivingAddressesForAccount = function(accountIdx) {
+  return WalletStore.getHDWallet().getAccount(accountIdx).getLabeledReceivingAddresses();
+};
+
+MyWallet.processTransaction = function(tx) {
+
+  var transaction = {
+    from: {account: null, legacyAddresses: null, externalAddresses: null},
+    to: {account: null, legacyAddresses: null, externalAddresses: null, email: null, mobile: null},
+    fee: 0,
+    intraWallet: null
+  };
+
+
+  var legacyAddressWithLargestOutput = undefined;
+  var externalAddressWithLargestOutput = undefined;
+  var amountFromLegacyAddresses = 0;
+  var amountFromExternalAddresses = 0;
+  var legacyAddressWithLargestOutputAmount = 0;
+  var externalAddressWithLargestOutputAmount = 0;
+  var fromAccountIndex = undefined;
+  var amountFromAccount = 0;
+
+  for (var i = 0; i < tx.inputs.length; ++i) {
+    var isOrigin = false;
+    var output = tx.inputs[i].prev_out;
+    if (!output || !output.addr)
+      continue;
+
+    if (WalletStore.isActiveLegacyAddress(output.addr)) {
+      isOrigin = true;
+      if (transaction.from.legacyAddresses == null)
+        transaction.from.legacyAddresses = [];
+      transaction.from.legacyAddresses.push({address: output.addr, amount: output.value});
+      transaction.fee += output.value;
+    } else {
+      for (var j in MyWallet.getAccounts()) {
+        var account = WalletStore.getHDWallet().getAccount(j);
+        if (!account.isArchived() && output.xpub != null && account.getAccountExtendedKey(false) == output.xpub.m) {
+          amountFromAccount += output.value;
+
+          if (! isOrigin) {
+            isOrigin = true;
+            fromAccountIndex = parseInt(j);
+
+            transaction.fee += output.value;
+          } else {
+            if ( output.value > legacyAddressWithLargestOutputAmount ) {
+              legacyAddressWithLargestOutput = output.addr;
+              legacyAddressWithLargestOutputAmount = output.value;
+            }
+            amountFromLegacyAddresses += output.value;
+            transaction.fee += output.value;
+          }
+          break;
         }
-
-        if (WalletStore.getHDWallet() != null)
-          MyWallet.listenToHDWalletAccounts();
-
-      } catch (e) {
-        WalletStore.sendEvent("msg", {type: "error", message: 'error with websocket'});
-      }
-
-      ws.send(msg);
-    };
-
-    ws.onclose = function() {
-      WalletStore.sendEvent('ws_on_close');
-
-    };
-  }
-
-  this.pkBytesToSipa = function(bytes, addr) {
-    var bytesBigInt = new BigInteger.fromBuffer(bytes);
-    var eckey = new ECKey(bytesBigInt, false);
-
-    bytes = bytesBigInt.toByteArray();
-
-    while (bytes.length < 32) bytes.unshift(0);
-
-    bytes.unshift(0x80); // prepend 0x80 byte
-
-    if (MyWallet.getUnCompressedAddressString(eckey) == addr) {
-    } else if (MyWallet.getCompressedAddressString(eckey) == addr) {
-      bytes.push(0x01);    // append 0x01 byte for compressed format
+      }
+
+      if (! isOrigin) {
+        if ( output.value > externalAddressWithLargestOutputAmount ) {
+          externalAddressWithLargestOutput = output.addr;
+          externalAddressWithLargestOutputAmount = output.value;
+        }
+        amountFromExternalAddresses += output.value;
+        transaction.fee += output.value;
+        transaction.intraWallet = false;
+      }
+    }
+
+    if(transaction.intraWallet == null) {
+      transaction.intraWallet = true;
+    }
+  }
+
+  if(amountFromExternalAddresses > 0) {
+    transaction.from.externalAddresses = {addressWithLargestOutput: externalAddressWithLargestOutput, amount: amountFromExternalAddresses};
+  }
+
+  if(amountFromLegacyAddresses > 0) {
+    transaction.from.legacyAddresses = {addressWithLargestOutput: legacyAddressWithLargestOutput, amount: amountFromLegacyAddresses};
+  }
+
+  if(amountFromAccount > 0) {
+    transaction.from.account = {index: fromAccountIndex, amount: amountFromAccount};
+
+  }
+
+  for (var i = 0; i < tx.out.length; ++i) {
+    var output = tx.out[i];
+    if (!output || !output.addr)
+      continue;
+
+    if (WalletStore.isActiveLegacyAddress(output.addr)) {
+      if (transaction.to.legacyAddresses == null)
+        transaction.to.legacyAddresses = [];
+
+      var isFromLegacyAddresses = false;
+      for (var j in transaction.from.legacyAddresses) {
+        var addressAmount = transaction.from.legacyAddresses[j];
+        if (addressAmount.address == output.addr) {
+          addressAmount.amount -= output.value;
+          isFromLegacyAddresses = true;
+        }
+      }
+      if (! isFromLegacyAddresses) {
+        transaction.to.legacyAddresses.push({address: output.addr, amount: output.value});
+      }
+      transaction.fee -= output.value;
+    } else if (WalletStore.getPaidToDictionary() && (paidToItem = WalletStore.getPaidToDictionary()[tx.hash]) && paidToItem.address == output.addr ) {
+      if(paidToItem.email) {
+        transaction.to.email = { email: paidToItem.email, redeemedAt: paidToItem.redeemedAt };
+      } else if (paidToItem.mobile) {
+        transaction.to.mobile = { number: paidToItem.mobile, redeemedAt: paidToItem.redeemedAt };
+      };
+      transaction.intraWallet = false;
     } else {
-      throw 'Private Key does not match bitcoin address' + addr;
-    }
-
-    var checksum = Crypto.SHA256(Crypto.SHA256(bytes, { asBytes: true }), { asBytes: true });
-
-    bytes = bytes.concat(checksum.slice(0, 4));
-
-    var privWif = Base58.encode(new Buffer(bytes));
-
-    return privWif;
+      var toAccountSet = false;
+      for (var j in MyWallet.getAccounts()) {
+        var account = WalletStore.getHDWallet().getAccount(j);
+        if (!account.isArchived() && output.xpub != null && account.getAccountExtendedKey(false) == output.xpub.m) {
+          if (! toAccountSet) {
+            if (transaction.from.account != null && transaction.from.account.index == parseInt(j)) {
+              transaction.from.account.amount -= output.value;
+            } else {
+              transaction.to.account = {index: parseInt(j), amount: output.value};
+            }
+            toAccountSet = true;
+            transaction.fee -= output.value;
+          } else {
+            if (transaction.from.account != null && transaction.from.account.index == parseInt(j)) {
+              transaction.from.account.amount -= output.value;
+            } else if ((transaction.to.externalAddresses == null ||
+                        output.value > transaction.to.externalAddresses.amount) &&
+                       (transaction.from.account != null ||
+                        transaction.from.legacyAddresses != null)) {
+              transaction.to.externalAddresses = {addressWithLargestOutput: output.addr, amount: output.value};
+            }
+            transaction.fee -= output.value;
+          }
+          break;
+        }
+      }
+
+      if (! toAccountSet) {
+        if ((transaction.to.externalAddresses == null ||
+             output.value > transaction.to.externalAddresses.amount) &&
+            (transaction.from.account != null ||
+             transaction.from.legacyAddresses != null)) {
+          transaction.to.externalAddresses = {addressWithLargestOutput: output.addr, amount: output.value};
+        }
+        transaction.fee -= output.value;
+        transaction.intraWallet = false;
+      }
+    }
+  }
+
+  if (transaction.from.account == null && transaction.from.legacyAddresses == null) {
+    var fromAmount = 0;
+    if (transaction.to.account != null)
+      fromAmount += transaction.to.account.amount;
+    for (var i in transaction.to.legacyAddresses) {
+      var addressAmount = transaction.to.legacyAddresses[i];
+      fromAmount += addressAmount.amount;
+    }
+    transaction.from.externalAddresses.amount = fromAmount;
+  }
+
+  transaction.hash = tx.hash;
+
+  /* Typically processTransaction() is called directly after transactions
+   have been downloaded from the server. In that case you could simply
+   reuse tx.confirmations. However processTransaction() can also be
+   called at a later time, e.g. if the user keeps their wallet open
+   while waiting for a confirmation. */
+  transaction.confirmations = MyWallet.getConfirmationsForTx(WalletStore.getLatestBlock(), tx);
+
+  transaction.txTime = tx.time;
+  transaction.note = WalletStore.getNote(tx.hash);
+  transaction.tags = WalletStore.getTags(tx.hash);
+  transaction.size = tx.size;
+  transaction.tx_index = tx.txIndex;
+  transaction.block_height = tx.blockHeight;
+
+  transaction.result = MyWallet.calculateTransactionResult(transaction);
+
+  return transaction;
+};
+
+MyWallet.calculateTransactionResult = function(transaction) {
+
+  var totalOurs = function(toOrFrom) {
+    var result = 0;
+
+    if(toOrFrom.account) {
+      result = toOrFrom.account.amount;
+    } else if (toOrFrom.legacyAddresses && toOrFrom.legacyAddresses.length > 0) {
+      for(var i in toOrFrom.legacyAddresses) {
+        var legacyAddress = toOrFrom.legacyAddresses[i];
+        result += legacyAddress.amount;
+      }
+    }
+
+    return result;
   };
 
-  function noConvert(x) { return x; }
-  function base58ToBase58(x) { return WalletCrypto.decryptSecretWithSecondPasswordIfNeeded(x); }
-  function base58ToBase64(x) { var bytes = MyWallet.decodePK(x); return Crypto.util.bytesToBase64(bytes); }
-  function base58ToHex(x) { var bytes = MyWallet.decodePK(x); return Crypto.util.bytesToHex(bytes); }
-  this.base58ToSipa = function(x, addr) {
-    return MyWallet.pkBytesToSipa(MyWallet.decodePK(x), addr);
-  };
-
-  /**
-   * @param {number} accountIdx index of HD wallet account
-   * @return {string} account label
-   */
-  this.getLabelForAccount = function(accountIdx) {
-    return WalletStore.getHDWallet().getAccount(accountIdx).getLabel();
-  };
-
-  /**
-   * Validates proposed label for account
-   * @param {string} label account label
-   * @return {boolean} success or not
-   */
-  this.validateAccountLabel = function(label) {
-    if (! MyWallet.isAlphaNumericSpace(label))
-      return false;
-
-    if (!label || label == "" || label.length > 17)
-      return false;
-
-    return true;
-  };
-
-  /**
-   * Set label for account and backup wallet.
-   * @param {number} accountIdx index of HD wallet account
-   * @param {string} label account label
-   * @return {boolean} success or not
-   */
-  this.setLabelForAccount = function(accountIdx, label) {
-    if (!this.validateAccountLabel(label))
-      return false;
-
-    WalletStore.getHDWallet().getAccount(accountIdx).setLabel(label);
-    MyWallet.backupWalletDelayed();
-    return true;
-  };
-
-  /**
-   * @param {number} accountIdx index of HD wallet account
-   * @return {boolean} is account archived
-   */
-  this.isArchivedForAccount = function(accountIdx) {
-    return WalletStore.getHDWallet().getAccount(accountIdx).isArchived();
-  };
-
-  /**
-   * Set account archived flag to isArchived and backup wallet.
-   * @param {number} accountIdx index of HD wallet account
-   * @param {boolean} isArchived is archived
-   */
-  this.setIsArchivedForAccount = function(accountIdx, isArchived) {
-    WalletStore.getHDWallet().getAccount(accountIdx).setIsArchived(isArchived);
-    MyWallet.backupWalletDelayed('update', function() {
-      MyWallet.get_history();
+  var result = 0;
+
+  if (transaction.intraWallet) {
+    result = totalOurs(transaction.to);
+  } else {
+    result = totalOurs(transaction.to) - totalOurs(transaction.from);
+  }
+
+  return result;
+};
+
+MyWallet.getUnspentOutputsForAddresses = function(addresses, successCallback, errorCallback) {
+  BlockchainAPI.get_unspent([addresses], function (obj) {
+
+    obj.unspent_outputs.forEach(function(utxo) {
+      var txBuffer = new Buffer(utxo.tx_hash, "hex");
+      Array.prototype.reverse.call(txBuffer);
+      utxo.hash = txBuffer.toString("hex");
+      utxo.index = utxo.tx_output_n;
     });
-  };
-
-  /**
-   * @param {number} accountIdx index of HD wallet account
-   * @return {number} balance of account in satoshis
-   */
-  this.getBalanceForAccount = function(accountIdx) {
-    return WalletStore.getHDWallet().getAccount(accountIdx).getBalance();
-  };
-
-  /**
-   * @param {number} accountIdx index of HD wallet account
-   * @return {number} number of transactions for account
-   */
-  this.getNumberOfTransactionsForAccount = function(accountIdx) {
-    return WalletStore.getHDWallet().getAccount(accountIdx).n_tx;
-  };
-
-  /**
-   * @param {number} accountIdx index of HD wallet account
-   * @return {string} next unused address
-   */
-  this.getReceivingAddressForAccount = function(accountIdx) {
-    return WalletStore.getHDWallet().getAccount(accountIdx).getReceivingAddress();
-  };
-
-  this.getReceivingAddressIndexForAccount = function(accountIdx) {
-    return WalletStore.getHDWallet().getAccount(accountIdx).getReceivingAddressIndex();
-  };
-
-  /**
-   * @param {number} accountIdx index of HD wallet account
-   * @param {number} addressIdx index of address of HD wallet account
-   * @param {string} label label
-   * @return {string} success or not
-   */
-  this.setLabelForAccountAddress = function(accountIdx, addressIdx, label, success, error) {
-    if (label != "" && ! MyWallet.isAlphaNumericSpace(label)) {
-      error();
-    } else {
-      WalletStore.getHDWallet().getAccount(accountIdx).setLabelForAddress(addressIdx, label);
-      MyWallet.backupWalletDelayed();
-      success();
-    }
-  };
-
-  this.getLabeledReceivingAddressesForAccount = function(accountIdx) {
-    return WalletStore.getHDWallet().getAccount(accountIdx).getLabeledReceivingAddresses();
-  };
-
-  this.processTransaction = function(tx) {
-
-    var transaction = {
-      from: {account: null, legacyAddresses: null, externalAddresses: null},
-      to: {account: null, legacyAddresses: null, externalAddresses: null, email: null, mobile: null},
-      fee: 0,
-      intraWallet: null
-    };
-
-
-    var legacyAddressWithLargestOutput = undefined;
-    var externalAddressWithLargestOutput = undefined;
-    var amountFromLegacyAddresses = 0;
-    var amountFromExternalAddresses = 0;
-    var legacyAddressWithLargestOutputAmount = 0;
-    var externalAddressWithLargestOutputAmount = 0;
-    var fromAccountIndex = undefined;
-    var amountFromAccount = 0;
-
-    for (var i = 0; i < tx.inputs.length; ++i) {
-      var isOrigin = false;
-      var output = tx.inputs[i].prev_out;
-      if (!output || !output.addr)
-        continue;
-
-      if (WalletStore.isActiveLegacyAddress(output.addr)) {
-        isOrigin = true;
-        if (transaction.from.legacyAddresses == null)
-          transaction.from.legacyAddresses = [];
-        transaction.from.legacyAddresses.push({address: output.addr, amount: output.value});
-        transaction.fee += output.value;
-      } else {
-        for (var j in MyWallet.getAccounts()) {
-          var account = WalletStore.getHDWallet().getAccount(j);
-          if (!account.isArchived() && output.xpub != null && account.getAccountExtendedKey(false) == output.xpub.m) {
-            amountFromAccount += output.value;
-
-            if (! isOrigin) {
-              isOrigin = true;
-              fromAccountIndex = parseInt(j);
-
-              transaction.fee += output.value;
-            } else {
-              if ( output.value > legacyAddressWithLargestOutputAmount ) {
-                  legacyAddressWithLargestOutput = output.addr;
-                  legacyAddressWithLargestOutputAmount = output.value;
-              }
-              amountFromLegacyAddresses += output.value;
-              transaction.fee += output.value;
+
+    successCallback && successCallback(obj.unspent_outputs);
+  }, function(e) {
+    errorCallback && errorCallback(e.message || e.responseText);
+  }, 0, true);
+};
+
+MyWallet.getUnspentOutputsForAccount = function(accountIdx, successCallback, errorCallback) {
+  var account = WalletStore.getHDWallet().getAccount(accountIdx);
+
+  BlockchainAPI.get_unspent([account.extendedPublicKey], function (obj) {
+
+    obj.unspent_outputs.forEach(function(utxo) {
+      var txBuffer = new Buffer(utxo.tx_hash, "hex");
+      Array.prototype.reverse.call(txBuffer);
+      utxo.hash = txBuffer.toString("hex");
+      utxo.index = utxo.tx_output_n;
+    });
+
+    successCallback && successCallback(obj.unspent_outputs);
+  }, function(e) {
+    errorCallback && errorCallback(e.message || e.responseText);
+  }, 0, true);
+};
+
+MyWallet.recommendedTransactionFeeForAccount = function(accountIdx, amount) {
+
+  if (!WalletStore.isAccountRecommendedFeesValid()) {
+    WalletStore.setAmountToRecommendedFee({});
+    WalletStore.setIsAccountRecommendedFeesValid(true);
+  }
+
+  var recFee = WalletStore.getAmountToRecommendedFee();
+  if (recFee === null) {
+    recFee = WalletStore.getHDWallet().getAccount(accountIdx).recommendedTransactionFee(amount);
+    WalletStore.setAmountToRecommendedFee(amount, recFee);
+  }
+  return recFee;
+};
+
+MyWallet.getBaseFee = function() {
+  var network = Bitcoin.networks.bitcoin;
+  return network.feePerKb;
+};
+
+MyWallet.recommendedTransactionFeeForAddress = function(address, amount) {
+  // TODO: calculate the correct fee:
+  return MyWallet.getBaseFee();
+};
+
+/**
+ * @param {function(Array)} successCallback success callback function with transaction array
+ * @param {function()} errorCallback error callback function
+ * @param {function()} didFetchOldestTransaction callback is called when all transanctions for the specified account has been fetched
+ */
+MyWallet.fetchMoreTransactionsForAccounts = function(success, error, didFetchOldestTransaction) {
+
+  function getRawTransactionsForAccounts(txOffset, numTx, success, error) {
+    var addresses = [];
+    for (var i in MyWallet.getAccounts()) {
+      var account = WalletStore.getHDWallet().getAccount(i);
+      if(!account.isArchived()) {
+        addresses.push(account.getAccountExtendedKey(false));
+      }
+    }
+
+    BlockchainAPI.async_get_history_with_addresses(addresses, function(data) {
+      if (success) success(data.txs);
+    }, function() {
+      if (error) error();
+
+    }, 0, txOffset, numTx);
+  }
+
+  getRawTransactionsForAccounts(WalletStore.getHDWallet().numTxFetched, WalletStore.getNumOldTxsToFetchAtATime(), function(data) {
+    var processedTransactions = [];
+
+    for (var i in data) {
+      var tx = data[i];
+
+      var tx = TransactionFromJSON(data[i]);
+
+      var transaction = MyWallet.processTransaction(tx);
+      processedTransactions.push(transaction);
+    }
+
+    WalletStore.getHDWallet().numTxFetched += processedTransactions.length;
+
+    if (processedTransactions.length < WalletStore.getNumOldTxsToFetchAtATime()) {
+      didFetchOldestTransaction();
+    }
+
+    success(processedTransactions);
+  }, function(e) {
+    error(e);
+  });
+};
+
+/**
+ * @param {number} accountIdx idx of account
+ * @param {function(Array)} successCallback success callback function with transaction array
+ * @param {function()} errorCallback error callback function
+ * @param {function()} didFetchOldestTransaction callback is called when all transanctions for the specified account has been fetched
+ */
+MyWallet.fetchMoreTransactionsForAccount = function(accountIdx, success, error, didFetchOldestTransaction) {
+  function getRawTransactionsForAccount(accountIdx, txOffset, numTx, success, error) {
+    var account = WalletStore.getHDWallet().getAccount(accountIdx);
+    var accountExtendedPublicKey = account.getAccountExtendedKey(false);
+
+    BlockchainAPI.async_get_history_with_addresses([accountExtendedPublicKey], function(data) {
+      if (success) success(data);
+    }, function() {
+      if (error) error();
+
+    }, 0, txOffset, numTx);
+  }
+
+  var account = WalletStore.getHDWallet().getAccount(accountIdx);
+  getRawTransactionsForAccount(accountIdx, account.numTxFetched, WalletStore.getNumOldTxsToFetchAtATime(), function(data) {
+    var processedTransactions = [];
+
+    for (var i in data.txs) {
+      var tx = data.txs[i];
+
+      var tx = TransactionFromJSON(data.txs[i]);
+
+      var transaction = MyWallet.processTransaction(tx);
+
+      processedTransactions.push(transaction);
+    }
+
+
+    account.numTxFetched += processedTransactions.length;
+
+    if (processedTransactions.length < WalletStore.getNumOldTxsToFetchAtATime()) {
+      didFetchOldestTransaction();
+    }
+
+    success(processedTransactions, data.wallet.final_balance);
+  }, function(e) {
+    error(e);
+  });
+};
+
+// Reads from and writes to global paidTo
+MyWallet.checkForRecentlyRedeemed = function() {
+  var paidToAddressesToMonitor = [];
+
+  for (var tx_hash in WalletStore.getPaidToDictionary()) {
+    var localPaidTo = WalletStore.getPaidToDictionary()[tx_hash];
+    if (localPaidTo.redeemedAt == null) {
+      paidToAddressesToMonitor.push(localPaidTo.address);
+    }
+  }
+
+  if(paidToAddressesToMonitor.length == 0)
+    return;
+
+  MyWallet.fetchRawTransactionsAndBalanceForAddresses(paidToAddressesToMonitor, function(transactions, balances) {
+    for(var i in balances) {
+      if(balances[i].final_balance == 0 && balances[i].n_tx > 0) {
+
+        var redeemedAt = null;
+
+        // Find corresponding transaction:
+        for(var j in transactions) {
+          for(var k in transactions[j].inputs) {
+            if(balances[i].address === transactions[j].inputs[k].prev_out.addr) {
+              // Set redeem time
+              redeemedAt = transactions[j].time;
             }
-            break;
           }
         }
 
-        if (! isOrigin) {
-          if ( output.value > externalAddressWithLargestOutputAmount ) {
-              externalAddressWithLargestOutput = output.addr;
-              externalAddressWithLargestOutputAmount = output.value;
-          }
-          amountFromExternalAddresses += output.value;
-          transaction.fee += output.value;
-          transaction.intraWallet = false;
-        }
-      }
-
-      if(transaction.intraWallet == null) {
-        transaction.intraWallet = true;
-      }
-    }
-
-    if(amountFromExternalAddresses > 0) {
-      transaction.from.externalAddresses = {addressWithLargestOutput: externalAddressWithLargestOutput, amount: amountFromExternalAddresses};
-    }
-
-    if(amountFromLegacyAddresses > 0) {
-      transaction.from.legacyAddresses = {addressWithLargestOutput: legacyAddressWithLargestOutput, amount: amountFromLegacyAddresses};
-    }
-
-    if(amountFromAccount > 0) {
-      transaction.from.account = {index: fromAccountIndex, amount: amountFromAccount};
-
-    }
-
-    for (var i = 0; i < tx.out.length; ++i) {
-      var output = tx.out[i];
-      if (!output || !output.addr)
-        continue;
-
-      if (WalletStore.isActiveLegacyAddress(output.addr)) {
-        if (transaction.to.legacyAddresses == null)
-          transaction.to.legacyAddresses = [];
-
-        var isFromLegacyAddresses = false;
-        for (var j in transaction.from.legacyAddresses) {
-          var addressAmount = transaction.from.legacyAddresses[j];
-          if (addressAmount.address == output.addr) {
-            addressAmount.amount -= output.value;
-            isFromLegacyAddresses = true;
+        // Mark as redeemed:
+        for(var tx_hash in WalletStore.getPaidToDictionary()) {
+          var paidToEntry = WalletStore.getPaidToDictionary()[tx_hash];
+          if(balances[i].address === paidToEntry.address) {
+            WalletStore.markPaidToEntryRedeemed(tx_hash, redeemedAt || 1);
+            MyWallet.backupWalletDelayed();
+            // If redeem time not known, set to default time.
           }
         }
-        if (! isFromLegacyAddresses) {
-          transaction.to.legacyAddresses.push({address: output.addr, amount: output.value});
-        }
-        transaction.fee -= output.value;
-      } else if (WalletStore.getPaidToDictionary() && (paidToItem = WalletStore.getPaidToDictionary()[tx.hash]) && paidToItem.address == output.addr ) {
-        if(paidToItem.email) {
-          transaction.to.email = { email: paidToItem.email, redeemedAt: paidToItem.redeemedAt };
-        } else if (paidToItem.mobile) {
-          transaction.to.mobile = { number: paidToItem.mobile, redeemedAt: paidToItem.redeemedAt };
-        };
-        transaction.intraWallet = false;
-      } else {
-        var toAccountSet = false;
-        for (var j in MyWallet.getAccounts()) {
-          var account = WalletStore.getHDWallet().getAccount(j);
-          if (!account.isArchived() && output.xpub != null && account.getAccountExtendedKey(false) == output.xpub.m) {
-            if (! toAccountSet) {
-              if (transaction.from.account != null && transaction.from.account.index == parseInt(j)) {
-                transaction.from.account.amount -= output.value;
-              } else {
-                transaction.to.account = {index: parseInt(j), amount: output.value};
-              }
-              toAccountSet = true;
-              transaction.fee -= output.value;
-            } else {
-              if (transaction.from.account != null && transaction.from.account.index == parseInt(j)) {
-                transaction.from.account.amount -= output.value;
-              } else if ((transaction.to.externalAddresses == null ||
-                          output.value > transaction.to.externalAddresses.amount) &&
-                         (transaction.from.account != null ||
-                          transaction.from.legacyAddresses != null)) {
-                transaction.to.externalAddresses = {addressWithLargestOutput: output.addr, amount: output.value};
-              }
-              transaction.fee -= output.value;
-            }
-            break;
-          }
-        }
-
-        if (! toAccountSet) {
-          if ((transaction.to.externalAddresses == null ||
-               output.value > transaction.to.externalAddresses.amount) &&
-              (transaction.from.account != null ||
-               transaction.from.legacyAddresses != null)) {
-            transaction.to.externalAddresses = {addressWithLargestOutput: output.addr, amount: output.value};
-          }
-          transaction.fee -= output.value;
-          transaction.intraWallet = false;
-        }
-      }
-    }
-
-    if (transaction.from.account == null && transaction.from.legacyAddresses == null) {
-      var fromAmount = 0;
-      if (transaction.to.account != null)
-        fromAmount += transaction.to.account.amount;
-      for (var i in transaction.to.legacyAddresses) {
-        var addressAmount = transaction.to.legacyAddresses[i];
-        fromAmount += addressAmount.amount;
-      }
-      transaction.from.externalAddresses.amount = fromAmount;
-    }
-
-    transaction.hash = tx.hash;
-
-    /* Typically processTransaction() is called directly after transactions
-     have been downloaded from the server. In that case you could simply
-     reuse tx.confirmations. However processTransaction() can also be
-     called at a later time, e.g. if the user keeps their wallet open
-     while waiting for a confirmation. */
-    transaction.confirmations = MyWallet.getConfirmationsForTx(WalletStore.getLatestBlock(), tx);
-
-    transaction.txTime = tx.time;
-    transaction.note = WalletStore.getNote(tx.hash);
-    transaction.tags = WalletStore.getTags(tx.hash);
-    transaction.size = tx.size;
-    transaction.tx_index = tx.txIndex;
-    transaction.block_height = tx.blockHeight;
-
-    transaction.result = MyWallet.calculateTransactionResult(transaction);
-
-    return transaction;
-  };
-
-  this.calculateTransactionResult = function(transaction) {
-
-    var totalOurs = function(toOrFrom) {
-      var result = 0;
-
-      if(toOrFrom.account) {
-        result = toOrFrom.account.amount;
-      } else if (toOrFrom.legacyAddresses && toOrFrom.legacyAddresses.length > 0) {
-        for(var i in toOrFrom.legacyAddresses) {
-          var legacyAddress = toOrFrom.legacyAddresses[i];
-          result += legacyAddress.amount;
-        }
-      }
-
-      return result;
-    };
-
-    var result = 0;
-
-    if (transaction.intraWallet) {
-      result = totalOurs(transaction.to);
-    } else {
-      result = totalOurs(transaction.to) - totalOurs(transaction.from);
-    }
-
-    return result;
-  };
-
-  this.getUnspentOutputsForAddresses = function(addresses, successCallback, errorCallback) {
-    BlockchainAPI.get_unspent([addresses], function (obj) {
-
-      obj.unspent_outputs.forEach(function(utxo) {
-        var txBuffer = new Buffer(utxo.tx_hash, "hex");
-        Array.prototype.reverse.call(txBuffer);
-        utxo.hash = txBuffer.toString("hex");
-        utxo.index = utxo.tx_output_n;
-      });
-
-      successCallback && successCallback(obj.unspent_outputs);
-    }, function(e) {
-      errorCallback && errorCallback(e.message || e.responseText);
-    }, 0, true);
-  };
-
-  this.getUnspentOutputsForAccount = function(accountIdx, successCallback, errorCallback) {
-    var account = WalletStore.getHDWallet().getAccount(accountIdx);
-
-    BlockchainAPI.get_unspent([account.extendedPublicKey], function (obj) {
-
-      obj.unspent_outputs.forEach(function(utxo) {
-        var txBuffer = new Buffer(utxo.tx_hash, "hex");
-        Array.prototype.reverse.call(txBuffer);
-        utxo.hash = txBuffer.toString("hex");
-        utxo.index = utxo.tx_output_n;
-      });
-
-      successCallback && successCallback(obj.unspent_outputs);
-    }, function(e) {
-      errorCallback && errorCallback(e.message || e.responseText);
-    }, 0, true);
-  };
-
-  this.recommendedTransactionFeeForAccount = function(accountIdx, amount) {
-
-    if (!WalletStore.isAccountRecommendedFeesValid()) {
-      WalletStore.setAmountToRecommendedFee({});
-      WalletStore.setIsAccountRecommendedFeesValid(true);
-    }
-
-    var recFee = WalletStore.getAmountToRecommendedFee();
-    if (recFee === null) {
-      recFee = WalletStore.getHDWallet().getAccount(accountIdx).recommendedTransactionFee(amount);
-      WalletStore.setAmountToRecommendedFee(amount, recFee);
-    }
-    return recFee;
-  };
-
-  this.getBaseFee = function() {
-    var network = Bitcoin.networks.bitcoin;
-    return network.feePerKb;
-  };
-
-  this.recommendedTransactionFeeForAddress = function(address, amount) {
-    // TODO: calculate the correct fee:
-    return MyWallet.getBaseFee();
-  };
-
-  /**
-   * @param {function(Array)} successCallback success callback function with transaction array
-   * @param {function()} errorCallback error callback function
-   * @param {function()} didFetchOldestTransaction callback is called when all transanctions for the specified account has been fetched
-   */
-  this.fetchMoreTransactionsForAccounts = function(success, error, didFetchOldestTransaction) {
-
-    function getRawTransactionsForAccounts(txOffset, numTx, success, error) {
-      var addresses = [];
-      for (var i in MyWallet.getAccounts()) {
-        var account = WalletStore.getHDWallet().getAccount(i);
-        if(!account.isArchived()) {
-          addresses.push(account.getAccountExtendedKey(false));
-        }
-      }
-
-      BlockchainAPI.async_get_history_with_addresses(addresses, function(data) {
-        if (success) success(data.txs);
-      }, function() {
-        if (error) error();
-
-      }, 0, txOffset, numTx);
-    }
-
-    getRawTransactionsForAccounts(WalletStore.getHDWallet().numTxFetched, WalletStore.getNumOldTxsToFetchAtATime(), function(data) {
-      var processedTransactions = [];
-
-      for (var i in data) {
-        var tx = data[i];
-
-        var tx = TransactionFromJSON(data[i]);
-
-        var transaction = MyWallet.processTransaction(tx);
-        processedTransactions.push(transaction);
-      }
-
-      WalletStore.getHDWallet().numTxFetched += processedTransactions.length;
-
-      if (processedTransactions.length < WalletStore.getNumOldTxsToFetchAtATime()) {
-        didFetchOldestTransaction();
-      }
-
-      success(processedTransactions);
-    }, function(e) {
-      error(e);
-    });
-  };
-
-  /**
-   * @param {number} accountIdx idx of account
-   * @param {function(Array)} successCallback success callback function with transaction array
-   * @param {function()} errorCallback error callback function
-   * @param {function()} didFetchOldestTransaction callback is called when all transanctions for the specified account has been fetched
-   */
-  this.fetchMoreTransactionsForAccount = function(accountIdx, success, error, didFetchOldestTransaction) {
-    function getRawTransactionsForAccount(accountIdx, txOffset, numTx, success, error) {
-      var account = WalletStore.getHDWallet().getAccount(accountIdx);
-      var accountExtendedPublicKey = account.getAccountExtendedKey(false);
-
-      BlockchainAPI.async_get_history_with_addresses([accountExtendedPublicKey], function(data) {
-        if (success) success(data);
-      }, function() {
-        if (error) error();
-
-      }, 0, txOffset, numTx);
-    }
-
-    var account = WalletStore.getHDWallet().getAccount(accountIdx);
-    getRawTransactionsForAccount(accountIdx, account.numTxFetched, WalletStore.getNumOldTxsToFetchAtATime(), function(data) {
-      var processedTransactions = [];
-
-      for (var i in data.txs) {
-        var tx = data.txs[i];
-
-        var tx = TransactionFromJSON(data.txs[i]);
-
-        var transaction = MyWallet.processTransaction(tx);
-
-        processedTransactions.push(transaction);
-      }
-
-
-      account.numTxFetched += processedTransactions.length;
-
-      if (processedTransactions.length < WalletStore.getNumOldTxsToFetchAtATime()) {
-        didFetchOldestTransaction();
-      }
-
-      success(processedTransactions, data.wallet.final_balance);
-    }, function(e) {
-      error(e);
-    });
-  };
-
-  // Reads from and writes to global paidTo
-  this.checkForRecentlyRedeemed = function() {
-    var paidToAddressesToMonitor = [];
-
-    for (var tx_hash in WalletStore.getPaidToDictionary()) {
-      var localPaidTo = WalletStore.getPaidToDictionary()[tx_hash];
-      if (localPaidTo.redeemedAt == null) {
-        paidToAddressesToMonitor.push(localPaidTo.address);
-      }
-    }
-
-    if(paidToAddressesToMonitor.length == 0)
-      return;
-
-    MyWallet.fetchRawTransactionsAndBalanceForAddresses(paidToAddressesToMonitor, function(transactions, balances) {
-      for(var i in balances) {
-        if(balances[i].final_balance == 0 && balances[i].n_tx > 0) {
-
-          var redeemedAt = null;
-
-          // Find corresponding transaction:
-          for(var j in transactions) {
-            for(var k in transactions[j].inputs) {
-              if(balances[i].address === transactions[j].inputs[k].prev_out.addr) {
-                // Set redeem time
-                redeemedAt = transactions[j].time;
-              }
-            }
-          }
-
-          // Mark as redeemed:
-          for(var tx_hash in WalletStore.getPaidToDictionary()) {
-            var paidToEntry = WalletStore.getPaidToDictionary()[tx_hash];
-            if(balances[i].address === paidToEntry.address) {
-              WalletStore.markPaidToEntryRedeemed(tx_hash, redeemedAt || 1);
-              MyWallet.backupWalletDelayed();
-              // If redeem time not known, set to default time.
-            }
-          }
-
-        }
-      }
-    }, function() {
-      console.log("Could not check if email/sms btc have been redeemed.");
-    });
-  };
-
-
-  /**
-   * @param {string} privatekey private key to redeem
-   * @param {function()} successCallback success callback function with balance in satoshis
-   * @param {function()} errorCallback error callback function
-   */
-  this.getBalanceForRedeemCode = function(privatekey, successCallback, errorCallback)  {
+
+      }
+    }
+  }, function() {
+    console.log("Could not check if email/sms btc have been redeemed.");
+  });
+};
+
+
+/**
+ * @param {string} privatekey private key to redeem
+ * @param {function()} successCallback success callback function with balance in satoshis
+ * @param {function()} errorCallback error callback function
+ */
+MyWallet.getBalanceForRedeemCode = function(privatekey, successCallback, errorCallback)  {
+  var format = MyWallet.detectPrivateKeyFormat(privatekey);
+  if(format == null) {
+    errorCallback("Unkown private key format");
+    return;
+  }
+  var privateKeyToSweep = MyWallet.privateKeyStringToKey(privatekey, format);
+  var from_address_compressed = MyWallet.getCompressedAddressString(privateKeyToSweep);
+  var from_address_uncompressed = MyWallet.getUnCompressedAddressString(privateKeyToSweep);
+
+
+  BlockchainAPI.get_balance([from_address_compressed, from_address_uncompressed], function(value) {
+    if (successCallback)
+      successCallback(value);
+  }, function() {
+    WalletStore.sendEvent("msg", {type: "error", message: 'Error Getting Address Balance'});
+    if (errorCallback)
+      errorCallback();
+  });
+};
+
+/**
+ * Redeem bitcoins sent from email or mobile.
+ * @param {number} accountIdx index of HD wallet account
+ * @param {string} privatekey private key to redeem
+ * @param {function()} successCallback success callback function
+ * @param {function()} errorCallback error callback function
+ */
+MyWallet.redeemFromEmailOrMobile = function(accountIdx, privatekey, successCallback, errorCallback)  {
+  var account = this.getAccount(accountIdx);
+
+  try {
     var format = MyWallet.detectPrivateKeyFormat(privatekey);
-    if(format == null) {
-      errorCallback("Unkown private key format");
-      return;
-    }
     var privateKeyToSweep = MyWallet.privateKeyStringToKey(privatekey, format);
     var from_address_compressed = MyWallet.getCompressedAddressString(privateKeyToSweep);
     var from_address_uncompressed = MyWallet.getUnCompressedAddressString(privateKeyToSweep);
 
-
-    BlockchainAPI.get_balance([from_address_compressed, from_address_uncompressed], function(value) {
-      if (successCallback)
-        successCallback(value);
-    }, function() {
-      WalletStore.sendEvent("msg", {type: "error", message: 'Error Getting Address Balance'});
-      if (errorCallback)
-        errorCallback();
-    });
-  };
-
-  /**
-   * Redeem bitcoins sent from email or mobile.
-   * @param {number} accountIdx index of HD wallet account
-   * @param {string} privatekey private key to redeem
-   * @param {function()} successCallback success callback function
-   * @param {function()} errorCallback error callback function
-   */
-  this.redeemFromEmailOrMobile = function(accountIdx, privatekey, successCallback, errorCallback)  {
-    var account = this.getAccount(accountIdx);
-
-    try {
-      var format = MyWallet.detectPrivateKeyFormat(privatekey);
-      var privateKeyToSweep = MyWallet.privateKeyStringToKey(privatekey, format);
-      var from_address_compressed = MyWallet.getCompressedAddressString(privateKeyToSweep);
-      var from_address_uncompressed = MyWallet.getUnCompressedAddressString(privateKeyToSweep);
-
-      MyWallet.getUnspentOutputsForAddresses(
-        [from_address_compressed, from_address_uncompressed],
-        function (unspent_outputs) {
-          var values = unspent_outputs.map(function(unspent) {
-            return unspent.value;
-          });
-          var amount = values.reduce(function(a, b) {
-            return a + b;
-          });
-
-          var fee = MyWallet.getBaseFee();
-          amount = amount - fee;
-
-          var toAddress = account.getReceivingAddress();
-
-          // No change address needed - amount will be consumed in full
-          var changeAddress = null;
-
-          var listener = null;
-
-          var tx = new Transaction(unspent_outputs, toAddress, amount, fee, changeAddress, listener);
-
-          var keys = [privatekey];
-          if (tx.addressesOfNeededPrivateKeys.length === 2) {
-            keys.push(privatekey);
-          }
-
-          tx.addPrivateKeys(keys);
-
-          var signedTransaction = tx.sign();
-
-          BlockchainAPI.push_tx(signedTransaction, null, successCallback, errorCallback);
+    MyWallet.getUnspentOutputsForAddresses(
+      [from_address_compressed, from_address_uncompressed],
+      function (unspent_outputs) {
+        var values = unspent_outputs.map(function(unspent) {
+          return unspent.value;
         });
-    } catch (e) {
-      console.log(e);
-      WalletStore.sendEvent("msg", {type: "error", message: 'Error Decoding Private Key. Could not claim coins.'});
-    }
-  };
-
-  /**
-   * @param { Array } list of addresses
-   * @param {function():Array} successCallback success callback function with transaction array
-   * @param {function()} errorCallback callback function
-   */
-  this.fetchRawTransactionsAndBalanceForAddresses = function(addresses, success, error) {
-    BlockchainAPI.async_get_history_with_addresses(addresses, function(data) {
-      if (success) success( data.txs, data.addresses);
+        var amount = values.reduce(function(a, b) {
+          return a + b;
+        });
+
+        var fee = MyWallet.getBaseFee();
+        amount = amount - fee;
+
+        var toAddress = account.getReceivingAddress();
+
+        // No change address needed - amount will be consumed in full
+        var changeAddress = null;
+
+        var listener = null;
+
+        var tx = new Transaction(unspent_outputs, toAddress, amount, fee, changeAddress, listener);
+
+        var keys = [privatekey];
+        if (tx.addressesOfNeededPrivateKeys.length === 2) {
+          keys.push(privatekey);
+        }
+
+        tx.addPrivateKeys(keys);
+
+        var signedTransaction = tx.sign();
+
+        BlockchainAPI.push_tx(signedTransaction, null, successCallback, errorCallback);
+      });
+  } catch (e) {
+    console.log(e);
+    WalletStore.sendEvent("msg", {type: "error", message: 'Error Decoding Private Key. Could not claim coins.'});
+  }
+};
+
+/**
+ * @param { Array } list of addresses
+ * @param {function():Array} successCallback success callback function with transaction array
+ * @param {function()} errorCallback callback function
+ */
+MyWallet.fetchRawTransactionsAndBalanceForAddresses = function(addresses, success, error) {
+  BlockchainAPI.async_get_history_with_addresses(addresses, function(data) {
+    if (success) success( data.txs, data.addresses);
+  }, function() {
+    if (error) error();
+
+  }, 0, 0);
+};
+
+/**
+ * @param {function():Array} successCallback success callback function with transaction array
+ * @param {function()} errorCallback callback function
+ * @param {function()} didFetchOldestTransaction callback is called when all transanctions for legacy addresses have been fetched
+ */
+MyWallet.fetchMoreTransactionsForLegacyAddresses = function(success, error, didFetchOldestTransaction) {
+  function getRawTransactionsForLegacyAddresses(txOffset, numTx, success, error) {
+    var allAddresses = WalletStore.getLegacyActiveAddresses();
+
+    BlockchainAPI.async_get_history_with_addresses(allAddresses, function(data) {
+      if (success) success(data.txs);
     }, function() {
       if (error) error();
 
-    }, 0, 0);
-  };
-
-  /**
-   * @param {function():Array} successCallback success callback function with transaction array
-   * @param {function()} errorCallback callback function
-   * @param {function()} didFetchOldestTransaction callback is called when all transanctions for legacy addresses have been fetched
-   */
-  this.fetchMoreTransactionsForLegacyAddresses = function(success, error, didFetchOldestTransaction) {
-    function getRawTransactionsForLegacyAddresses(txOffset, numTx, success, error) {
-      var allAddresses = WalletStore.getLegacyActiveAddresses();
-
-      BlockchainAPI.async_get_history_with_addresses(allAddresses, function(data) {
-        if (success) success(data.txs);
-      }, function() {
-        if (error) error();
-
-      }, 0, txOffset, numTx);
-    }
-
-    getRawTransactionsForLegacyAddresses(WalletStore.getLegacyAddressesNumTxFetched(), WalletStore.getNumOldTxsToFetchAtATime(), function(data) {
-      var processedTransactions = [];
-
-      for (var i in data) {
-        var tx = data[i];
-
-        var tx = TransactionFromJSON(data[i]);
-
-        var transaction = MyWallet.processTransaction(tx);
-        processedTransactions.push(transaction);
-      }
-
-      WalletStore.addLegacyAddressesNumTxFetched(processedTransactions.length);
-
-      if (processedTransactions.length < WalletStore.getNumOldTxsToFetchAtATime()) {
-        didFetchOldestTransaction();
-      }
-
-      success(processedTransactions);
-
-    }, function(e) {
-      console.log('error ' + e);
+    }, 0, txOffset, numTx);
+  }
+
+  getRawTransactionsForLegacyAddresses(WalletStore.getLegacyAddressesNumTxFetched(), WalletStore.getNumOldTxsToFetchAtATime(), function(data) {
+    var processedTransactions = [];
+
+    for (var i in data) {
+      var tx = data[i];
+
+      var tx = TransactionFromJSON(data[i]);
+
+      var transaction = MyWallet.processTransaction(tx);
+      processedTransactions.push(transaction);
+    }
+
+    WalletStore.addLegacyAddressesNumTxFetched(processedTransactions.length);
+
+    if (processedTransactions.length < WalletStore.getNumOldTxsToFetchAtATime()) {
+      didFetchOldestTransaction();
+    }
+
+    success(processedTransactions);
+
+  }, function(e) {
+    console.log('error ' + e);
+  });
+};
+
+MyWallet.archiveAccount = function(idx) {
+  var account = WalletStore.getHDWallet().getAccount(idx);
+  account.setIsArchived(true);
+  MyWallet.backupWalletDelayed();
+};
+
+/**
+ * @param {number} accountIdx index of account
+ * @param {?function(number)} successcallback success callback function with account balance
+ */
+MyWallet.unarchiveAccount = function(idx, successcallback) {
+  var archivedAccount = WalletStore.getHDWallet().getAccount(idx);
+
+  var account = new HDAccount(null, null, archivedAccount.label, idx);
+  account.newNodeFromExtKey(archivedAccount.extendedPublicKey);
+
+  account.generateCache();
+
+  account.extendedPrivateKey = archivedAccount.extendedPrivateKey;
+  account.extendedPublicKey = archivedAccount.extendedPublicKey;
+
+  WalletStore.getHDWallet().replaceAccount(idx, account);
+
+
+  MyWallet.fetchMoreTransactionsForAccount(idx,function(txs, balance) {
+    account.setBalance(balance);
+
+    MyWallet.listenToHDWalletAccount(account.extendedPrivateKey);
+
+    if (successcallback) {
+      successcallback(txs);
+    }
+  }, function(error) {
+    console.log("Failed to fetch transactions");
+  }, function() {});
+
+  MyWallet.backupWalletDelayed();
+};
+
+/**
+ * @return {Array} Array of HD accounts
+ */
+MyWallet.getAccounts = function() {
+  if (!WalletStore.didUpgradeToHd()) {
+    return [];
+  }
+  return WalletStore.getHDWallet().getAccounts();
+};
+
+/**
+ * @param {number} idx of account
+ * @return {Object} Account at index
+ */
+MyWallet.getAccount = function(idx) {
+  return WalletStore.getHDWallet().getAccount(idx);
+};
+
+/**
+ * @return {Number} Number of HD accounts
+ */
+MyWallet.getAccountsCount = function() {
+  if (!WalletStore.didUpgradeToHd()) {
+    return 0;
+  }
+  return WalletStore.getHDWallet().getAccountsCount();
+};
+
+/**
+ * Create new account and backup wallet
+ * @param {string} label label name
+ * @param {function(function(string, function, function))} getPassword Get the second password: takes one argument, the callback function, which is called with the password and two callback functions to inform the getPassword function if the right or wrong password was entered.
+ * @param {function()} success called when account creation was successful
+ * @param {function()} error called when account creation failed
+ */
+MyWallet.createAccount = function(label, getPassword, success, error) {
+  if(!this.validateAccountLabel(label)) {
+    error("Invalid label");
+    return;
+  }
+
+  if (WalletStore.getDoubleEncryption()) {
+    getPassword(function(pw, correct_password, incorrect_password) {
+      if (MyWallet.validateSecondPassword(pw)) {
+        correct_password();
+        createAccount(label, pw, success, error);
+      } else {
+        incorrect_password();
+        error();
+      }
     });
-  };
-
-  this.archiveAccount = function(idx) {
-    var account = WalletStore.getHDWallet().getAccount(idx);
-    account.setIsArchived(true);
-    MyWallet.backupWalletDelayed();
-  };
-
-  /**
-   * @param {number} accountIdx index of account
-   * @param {?function(number)} successcallback success callback function with account balance
-   */
-  this.unarchiveAccount = function(idx, successcallback) {
-    var archivedAccount = WalletStore.getHDWallet().getAccount(idx);
-
-    var account = new HDAccount(null, null, archivedAccount.label, idx);
-    account.newNodeFromExtKey(archivedAccount.extendedPublicKey);
-
-    account.generateCache();
-
-    account.extendedPrivateKey = archivedAccount.extendedPrivateKey;
-    account.extendedPublicKey = archivedAccount.extendedPublicKey;
-
-    WalletStore.getHDWallet().replaceAccount(idx, account);
-
-
-    MyWallet.fetchMoreTransactionsForAccount(idx,function(txs, balance) {
-      account.setBalance(balance);
-
-      MyWallet.listenToHDWalletAccount(account.extendedPrivateKey);
-
-      if (successcallback) {
-        successcallback(txs);
-      }
-    }, function(error) {
-      console.log("Failed to fetch transactions");
-    }, function() {});
-
-    MyWallet.backupWalletDelayed();
-  };
-
-  /**
-   * @return {Array} Array of HD accounts
-   */
-  this.getAccounts = function() {
-    if (!WalletStore.didUpgradeToHd()) {
-      return [];
-    }
-    return WalletStore.getHDWallet().getAccounts();
-  };
-
-  /**
-   * @param {number} idx of account
-   * @return {Object} Account at index
-   */
-  this.getAccount = function(idx) {
-    return WalletStore.getHDWallet().getAccount(idx);
-  };
-
-  /**
-   * @return {Number} Number of HD accounts
-   */
-  this.getAccountsCount = function() {
-    if (!WalletStore.didUpgradeToHd()) {
-      return 0;
-    }
-    return WalletStore.getHDWallet().getAccountsCount();
-  };
-
-  /**
-   * Create new account and backup wallet
-   * @param {string} label label name
-   * @param {function(function(string, function, function))} getPassword Get the second password: takes one argument, the callback function, which is called with the password and two callback functions to inform the getPassword function if the right or wrong password was entered.
-   * @param {function()} success called when account creation was successful
-   * @param {function()} error called when account creation failed
-   */
-  this.createAccount = function(label, getPassword, success, error) {
-    if(!this.validateAccountLabel(label)) {
-      error("Invalid label");
-      return;
-    }
-
-    if (WalletStore.getDoubleEncryption()) {
-      getPassword(function(pw, correct_password, incorrect_password) {
-        if (MyWallet.validateSecondPassword(pw)) {
-          correct_password();
-          createAccount(label, pw, success, error);
-        } else {
-          incorrect_password();
-          error();
-        }
-      });
-    } else {
-      createAccount(label, null, success, error);
-    }
-  };
-
-  // Assumes second password is needed if the argument is not null.
-  function createAccount(label, second_password, success, error) {
-    var account = WalletStore.getHDWallet().createAccount(label, second_password);
-    var accountExtendedPublicKey = account.getAccountExtendedKey(false);
-    account.setBalance(0);
-    MyWallet.listenToHDWalletAccount(accountExtendedPublicKey);
-    success();
-    MyWallet.backupWalletDelayed();
-  }
-
-  /**
-   * @param {string} mnemonic mnemonic
-   * @return {boolean} is valid mnemonic
-   */
-  this.isValidateBIP39Mnemonic = function(mnemonic) {
-    return BIP39.validateMnemonic(mnemonic);
-  };
-
-  /**
-   * Recover HD wallet from passphrase by recreating all accounts and querying the balance of all accounts and addresses
-   * @param {string} seedHex passphrase seed in hex
-   * @param {?string} bip39Password bip39 Password
-   * @param {function()} getPassword
-   * @param {function()} successCallback success callback function
-   * @param {function()} errorCallback error callback function
-   */
-  // TODO looks broken - where does passphrase come from?
-  this.recoverMyWalletHDWalletFromSeedHex = function(seedHex, bip39Password, getPassword, successCallback, errorCallback) {
-    function recoverMyWalletHDWalletFromMnemonic(passphrase, bip39Password, secondPassword, successCallback, errorCallback) {
-      HDWallet.recoverHDWalletFromSeedHex(seedHex, bip39Password, secondPassword, function(hdWallet) {
-        WalletStore.setHDWallet(hdWallet);
-
-        if (successCallback)
-          successCallback();
-
-        MyWallet.backupWalletDelayed('update', function() {
-          MyWallet.get_history();
-        });
-      }, function() {
-        if (errorCallback)
-          errorCallback();
-      });
-    }
-
-    if (WalletStore.getDoubleEncryption()) {
-      getPassword(function(pw, correct_password, wrong_password) {
-        if (MyWallet.validateSecondPassword(pw)) {
-          correct_password();
-          recoverMyWalletHDWalletFromMnemonic(passphrase, bip39Password, pw, successCallback, errorCallback);
-        } else {
-          wrong_password();
-          errorCallback();
-        }
-      });
-    } else {
-      recoverMyWalletHDWalletFromMnemonic(passphrase, bip39Password, null, successCallback, errorCallback);
-    }
-  };
-
-  /**
-   * Recover HD wallet from mnemonic by recreating all accounts and querying the balance of all accounts and addresses
-   * @param {string} passphrase seed in words
-   * @param {?string} bip39Password
-   * @param {function()} getPassword
-   * @param {function()=} successCallback success callback function
-   * @param {function()=} errorCallback error callback function
-   */
-  this.recoverMyWalletHDWalletFromMnemonic = function(passphrase, bip39Password, getPassword, successCallback, errorCallback) {
-    if(bip39Password == undefined || bip39Password == null) {
-      bip39Password = "";
-    }
-    
-    function recoverMyWalletHDWalletFromMnemonic(passphrase, bip39Password, secondPassword, successCallback, errorCallback) {
-      HDWallet.recoverHDWalletFromMnemonic(passphrase, bip39Password, secondPassword, function(hdWallet) {
-        WalletStore.setHDWallet(hdWallet);
-
-        if (successCallback)
-          successCallback();
-
-        MyWallet.backupWalletDelayed('update', function() {
-          MyWallet.get_history();
-        });
-      }, function() {
-        if (errorCallback)
-          errorCallback();
-      });
-    }
-
-    if (WalletStore.getDoubleEncryption()) {
-      getPassword(function(pw, correct_password, wrong_password) {
-        if (MyWallet.validateSecondPassword(pw)) {
-          correct_password();
-          recoverMyWalletHDWalletFromMnemonic(passphrase, bip39Password, pw, successCallback, errorCallback);
-        } else {
-          wrong_password();
-          errorCallback();
-        }
-      });
-    } else {
-      recoverMyWalletHDWalletFromMnemonic(passphrase, bip39Password, null, successCallback, errorCallback);
-    }
-  };
-
-  this.listenToHDWalletAccount = function(accountExtendedPublicKey) {
-    try {
-      var msg = '{"op":"xpub_sub", "xpub":"'+ accountExtendedPublicKey +'"}';
-      ws.send(msg);
-    } catch (e) { }
-  };
-
-  this.listenToHDWalletAccounts = function() {
-    for (var i in MyWallet.getAccounts()) {
-      var account = WalletStore.getHDWallet().getAccount(i);
-      if(!account.isArchived()) {
-        var accountExtendedPublicKey = account.getAccountExtendedKey(false);
-        MyWallet.listenToHDWalletAccount(accountExtendedPublicKey);
-      }
-    }
-  };
-
-  this.buildHDWallet = function(seedHexString, accountsArrayPayload, bip39Password, secondPassword, successCallback, errorCallback) {
-    assert(seedHexString, "Seed hex string required");
-    assert(accountsArrayPayload, "Accounts payload missing");
-    // bip39Password, secondPassword are optional
-    assert(successCallback, "Success callback required()");
-    assert(errorCallback, "Error callback required()");
-       
-    var _success = function(hdWallet) {
+  } else {
+    createAccount(label, null, success, error);
+  }
+};
+
+// Assumes second password is needed if the argument is not null.
+function createAccount(label, second_password, success, error) {
+  var account = WalletStore.getHDWallet().createAccount(label, second_password);
+  var accountExtendedPublicKey = account.getAccountExtendedKey(false);
+  account.setBalance(0);
+  MyWallet.listenToHDWalletAccount(accountExtendedPublicKey);
+  success();
+  MyWallet.backupWalletDelayed();
+}
+
+/**
+ * @param {string} mnemonic mnemonic
+ * @return {boolean} is valid mnemonic
+ */
+MyWallet.isValidateBIP39Mnemonic = function(mnemonic) {
+  return BIP39.validateMnemonic(mnemonic);
+};
+
+/**
+ * Recover HD wallet from passphrase by recreating all accounts and querying the balance of all accounts and addresses
+ * @param {string} seedHex passphrase seed in hex
+ * @param {?string} bip39Password bip39 Password
+ * @param {function()} getPassword
+ * @param {function()} successCallback success callback function
+ * @param {function()} errorCallback error callback function
+ */
+// TODO looks broken - where does passphrase come from?
+MyWallet.recoverMyWalletHDWalletFromSeedHex = function(seedHex, bip39Password, getPassword, successCallback, errorCallback) {
+  function recoverMyWalletHDWalletFromMnemonic(passphrase, bip39Password, secondPassword, successCallback, errorCallback) {
+    HDWallet.recoverHDWalletFromSeedHex(seedHex, bip39Password, secondPassword, function(hdWallet) {
       WalletStore.setHDWallet(hdWallet);
-<<<<<<< HEAD
-      successCallback && successCallback(hdWallet);
-=======
-      successCallback();
->>>>>>> 141cc08d
-    };
-
-    HDWallet.buildHDWallet(seedHexString, accountsArrayPayload, bip39Password, secondPassword, _success, errorCallback);
-  };
-
-  this.generateHDWalletPassphrase = function() {
-    return BIP39.generateMnemonic();
-  };
-
-  this.generateHDWalletSeedHex = function() {
-    var passPhrase = MyWallet.generateHDWalletPassphrase();
-    return BIP39.mnemonicToEntropy(passPhrase);
-  };
-
-    this.deleteHDWallet = function(successCallback, errorCallback) {
-    if(WalletStore.getHDWallet == undefined || WalletStore.getHDWallet() == null) {
+
       if (successCallback)
         successCallback();
-      return;
-    }
-    WalletStore.setHDWallet(null);
-    MyWallet.backupWallet('update', function() {
-      if (successCallback)
-        successCallback();
+
+      MyWallet.backupWalletDelayed('update', function() {
+        MyWallet.get_history();
+      });
     }, function() {
       if (errorCallback)
         errorCallback();
     });
+  }
+
+  if (WalletStore.getDoubleEncryption()) {
+    getPassword(function(pw, correct_password, wrong_password) {
+      if (MyWallet.validateSecondPassword(pw)) {
+        correct_password();
+        recoverMyWalletHDWalletFromMnemonic(passphrase, bip39Password, pw, successCallback, errorCallback);
+      } else {
+        wrong_password();
+        errorCallback();
+      }
+    });
+  } else {
+    recoverMyWalletHDWalletFromMnemonic(passphrase, bip39Password, null, successCallback, errorCallback);
+  }
+};
+
+/**
+ * Recover HD wallet from mnemonic by recreating all accounts and querying the balance of all accounts and addresses
+ * @param {string} passphrase seed in words
+ * @param {?string} bip39Password
+ * @param {function()} getPassword
+ * @param {function()=} successCallback success callback function
+ * @param {function()=} errorCallback error callback function
+ */
+MyWallet.recoverMyWalletHDWalletFromMnemonic = function(passphrase, bip39Password, getPassword, successCallback, errorCallback) {
+  if(bip39Password == undefined || bip39Password == null) {
+    bip39Password = "";
+  }
+  
+  function recoverMyWalletHDWalletFromMnemonic(passphrase, bip39Password, secondPassword, successCallback, errorCallback) {
+    HDWallet.recoverHDWalletFromMnemonic(passphrase, bip39Password, secondPassword, function(hdWallet) {
+      WalletStore.setHDWallet(hdWallet);
+
+      if (successCallback)
+        successCallback();
+
+      MyWallet.backupWalletDelayed('update', function() {
+        MyWallet.get_history();
+      });
+    }, function() {
+      if (errorCallback)
+        errorCallback();
+    });
+  }
+
+  if (WalletStore.getDoubleEncryption()) {
+    getPassword(function(pw, correct_password, wrong_password) {
+      if (MyWallet.validateSecondPassword(pw)) {
+        correct_password();
+        recoverMyWalletHDWalletFromMnemonic(passphrase, bip39Password, pw, successCallback, errorCallback);
+      } else {
+        wrong_password();
+        errorCallback();
+      }
+    });
+  } else {
+    recoverMyWalletHDWalletFromMnemonic(passphrase, bip39Password, null, successCallback, errorCallback);
+  }
+};
+
+MyWallet.listenToHDWalletAccount = function(accountExtendedPublicKey) {
+  try {
+    var msg = '{"op":"xpub_sub", "xpub":"'+ accountExtendedPublicKey +'"}';
+    ws.send(msg);
+  } catch (e) { }
+};
+
+MyWallet.listenToHDWalletAccounts = function() {
+  for (var i in MyWallet.getAccounts()) {
+    var account = WalletStore.getHDWallet().getAccount(i);
+    if(!account.isArchived()) {
+      var accountExtendedPublicKey = account.getAccountExtendedKey(false);
+      MyWallet.listenToHDWalletAccount(accountExtendedPublicKey);
+    }
+  }
+};
+
+MyWallet.buildHDWallet = function(seedHexString, accountsArrayPayload, bip39Password, secondPassword, successCallback, errorCallback) {
+  assert.notEqual(seedHexString, undefined, "Seed hex string required");
+  assert.notEqual(seedHexString, null, "Seed hex string required");
+  assert(accountsArrayPayload, "Accounts payload missing");
+  // bip39Password, secondPassword are optional
+  assert(successCallback, "Success callback required()");
+  
+  var _success = function(hdWallet) {
+    WalletStore.setHDWallet(hdWallet);
+    successCallback && successCallback(hdWallet);
   };
 
-  /**
-   * Upgrade legacy wallet to HD wallet.
-   * @param {function(function(string, function, function))} getPassword Get the second password: takes one argument, the callback function, which is called with the password and two callback functions to inform the getPassword function if the right or wrong password was entered.
-   * @param {?function()=} success Success callback function.
-   * @param {?function()=} error Error callback function.
-   */
-  this.upgradeToHDWallet = function(getPassword, success, error) {
-    if (WalletStore.didUpgradeToHd()) {
-      success && success();
+  HDWallet.buildHDWallet(seedHexString, accountsArrayPayload, bip39Password, secondPassword, _success, errorCallback);
+};
+
+MyWallet.generateHDWalletPassphrase = function() {
+  return BIP39.generateMnemonic();
+};
+
+MyWallet.generateHDWalletSeedHex = function() {
+  var passPhrase = MyWallet.generateHDWalletPassphrase();
+  return BIP39.mnemonicToEntropy(passPhrase);
+};
+
+MyWallet.deleteHDWallet = function(successCallback, errorCallback) {
+  if(WalletStore.getHDWallet == undefined || WalletStore.getHDWallet() == null) {
+    if (successCallback)
+      successCallback();
+    return;
+  }
+  WalletStore.setHDWallet(null);
+  MyWallet.backupWallet('update', function() {
+    if (successCallback)
+      successCallback();
+  }, function() {
+    if (errorCallback)
+      errorCallback();
+  });
+};
+
+/**
+ * Upgrade legacy wallet to HD wallet.
+ * @param {function(function(string, function, function))} getPassword Get the second password: takes one argument, the callback function, which is called with the password and two callback functions to inform the getPassword function if the right or wrong password was entered.
+ * @param {?function()=} success Success callback function.
+ * @param {?function()=} error Error callback function.
+ */
+MyWallet.upgradeToHDWallet = function(getPassword, success, error) {
+  if (WalletStore.didUpgradeToHd()) {
+    success && success();
+    return;
+  }
+
+  var _success = function() {
+    MyWallet.backupWalletDelayed('update');
+
+    success && success();
+  };
+
+  var _error = function () {
+    error && error();
+  };
+
+  MyWallet.initializeHDWallet(null, "", getPassword, _success, _error);
+};
+
+/**
+ * Initialize HD wallet and create "Spending" account.
+ * @param {?string} passphrase HD passphrase to generate the seed. If null, a seed will be generated.
+ * @param {?string} bip39Password Password to protect the seed when generating seed from mnemonic.
+ * @param {function(function(string, function, function))} getPassword Get the second password: takes one argument, the callback function, which is called with the password and two callback functions to inform the getPassword function if the right or wrong password was entered.
+ * @param {function()} success Success callback function.
+ * @param {function()} error Error callback function.
+ */
+MyWallet.initializeHDWallet = function(passphrase, bip39Password, getPassword, success, error)  {
+  function initializeHDWallet(passphrase, bip39Password, second_password, success, error) {
+    WalletStore.setDidUpgradeToHd(true);
+    var seedHexString;
+
+    if (passphrase) {
+      seedHexString = BIP39.mnemonicToEntropy(passphrase);
+    }
+    else {
+      seedHexString = MyWallet.generateHDWalletSeedHex();
+    }
+
+    var _success = function () {
+      var account = WalletStore.getHDWallet().createAccount("Spending", second_password);
+
+      account.setBalance(0);
+
+      MyWallet.listenToHDWalletAccount(account.getAccountExtendedKey(false));
+
+      success();
+    };
+
+    MyWallet.buildHDWallet(seedHexString, [], bip39Password, second_password, _success, error);
+  }
+
+  if (WalletStore.getDoubleEncryption()) {
+    getPassword(function(pw, correct_password, wrong_password) {
+      if (MyWallet.validateSecondPassword(pw)) {
+        correct_password();
+        initializeHDWallet(passphrase, bip39Password, pw, success, error);
+      } else {
+        wrong_password();
+        error();
+      }
+    });
+
+  } else {
+    initializeHDWallet(passphrase, bip39Password, null,  success, error);
+  }
+};
+
+/**
+ * @param {function(function(string, function, function))} getPassword Get the second password: takes one argument, the callback function, which is called with the password and two callback functions to inform the getPassword function if the right or wrong password was entered.
+ * @param {function(string)} success Callback with the passphrase
+ * @param {function(string)} error Callback with reason for failure
+ */
+MyWallet.getHDWalletPassphraseString = function(getPassword, successCallback, errorCallback) {
+  if (WalletStore.getDoubleEncryption()) {
+    getPassword(function(pw, correct_password, incorrect_password) {
+      if (MyWallet.validateSecondPassword(pw)) {
+        correct_password();
+        var seed = WalletCrypto.decryptSecretWithSecondPassword(WalletStore.getHDWallet().getSeedHexString(), pw, WalletStore.getSharedKey(), WalletStore.getPbkdf2Iterations());
+        successCallback(WalletStore.getHDWallet().getPassphraseString(seed));
+      } else {
+        incorrect_password();
+        errorCallback();
+      }
+    });
+  } else {
+    var seed = WalletStore.getHDWallet().getSeedHexString();
+    successCallback(
+      WalletStore.getHDWallet().getPassphraseString(seed)
+    );
+  }
+};
+
+/**
+ * @param {string} candidate candidate address
+ * @return {boolean} is valid address
+ */
+MyWallet.isValidAddress = function(candidate) {
+  try {
+    Bitcoin.Address.fromBase58Check(candidate);
+    return true;
+  } catch (e) {
+    return false;
+  }
+};
+
+/**
+ * @param {string} candidate candidate PrivateKey
+ * @return {boolean} is valid PrivateKey
+ */
+MyWallet.isValidPrivateKey = function(candidate) {
+  try {
+    var format = MyWallet.detectPrivateKeyFormat(candidate);
+    if(format == "bip38") { return true }
+    var key = MyWallet.privateKeyStringToKey(candidate, format);
+    return key.pub.getAddress().toString();
+  } catch (e) {
+    return false;
+  }
+};
+
+MyWallet.makeWalletJSON = function(format) {
+  return MyWallet.makeCustomWalletJSON(format, WalletStore.getGuid(), WalletStore.getSharedKey());
+};
+
+MyWallet.makeCustomWalletJSON = function(format, guid, sharedKey) {
+
+  var encode_func = noConvert;
+
+  if (format == 'base64')
+    encode_func = base58ToBase64;
+  else if (format == 'hex')
+    encode_func = base58ToHex;
+  else if (format == 'sipa')
+    encode_func = MyWallet.base58ToSipa;
+  else if (format == 'base58')
+    encode_func = base58ToBase58;
+
+  var out = '{\n  "guid" : "'+guid+'",\n  "sharedKey" : "'+sharedKey+'",\n';
+
+  if (WalletStore.getDoubleEncryption() && WalletStore.getDPasswordHash() != null && encode_func == noConvert) {
+    out += '  "double_encryption" : '+WalletStore.getDoubleEncryption()+',\n  "dpasswordhash" : "'+WalletStore.getDPasswordHash()+'",\n';
+  }
+
+  if (WalletStore.getWalletOptions()) {
+    out += '  "options" : ' + JSON.stringify(WalletStore.getWalletOptions())+',\n';
+  }
+
+  out += '  "keys" : [\n';
+
+  var atLeastOne = false;
+
+  //TODO: this probably needs to be a small addressesToJSON
+  // This functions should be divided in small converters and then composed
+  var addresses = WalletStore.getAddresses();
+  for (var key in addresses) {
+    var addr = $.extend({}, addresses[key]);
+
+    if (addr.tag == 1) {
+      delete addr.tag;
+    }
+
+    if (addr.priv != null) {
+      addr.priv = encode_func(addr.priv, addr.addr);
+    }
+
+    //Delete null values
+    for (var i in addr) {
+      if (addr[i] === null || addr[i] === undefined) {
+        delete addr[i];
+      }
+    }
+
+    //balance property should not be saved
+    delete addr.balance;
+
+    out += '    ' + JSON.stringify(addr) + ',\n';
+
+    atLeastOne = true;
+  }
+
+  if (atLeastOne) {
+    out = out.substring(0, out.length-2);
+  }
+
+  out += "\n  ]";
+
+
+  if (nKeys(WalletStore.getAddressBook()) > 0) {
+    out += ',\n  "address_book" : [\n';
+
+    for (var key in WalletStore.getAddressBook()) {
+      out += '    {"addr" : "'+ key +'",\n';
+      out += '     "label" : "'+ WalletStore.getAddressBookLabel(key) + '"},\n';
+    }
+
+    //Remove the extra comma
+    out = out.substring(0, out.length-2);
+
+    out += "\n  ]";
+  }
+
+  if (nKeys(WalletStore.getNotes()) > 0) {
+    out += ',\n  "tx_notes" : ' + JSON.stringify(WalletStore.getNotes());
+  }
+
+  if (nKeys(WalletStore.getAllTags()) > 0) {
+    out += ',\n  "tx_tags" : ' + JSON.stringify(WalletStore.getAllTags());
+  }
+
+  if (WalletStore.getTagNames() != null) {
+    out += ',\n  "tag_names" : ' + JSON.stringify(WalletStore.getTagNames());
+  }
+
+  if (WalletStore.getHDWallet() != null) {
+
+    out += ',\n  "hd_wallets" : [\n';
+
+    out += '    {\n';
+    out += '      "seed_hex" : "'+ WalletStore.getHDWallet().getSeedHexString() +'",\n';
+    out += '      "passphrase" : "'+ WalletStore.getHDWallet().getBip39Password() +'",\n';
+    out += '      "mnemonic_verified" : '+ WalletStore.isMnemonicVerified() +',\n';
+    out += '      "default_account_idx" : '+ WalletStore.getDefaultAccountIndex() +',\n';
+    if (WalletStore.getPaidToDictionary() != null) {
+      out += '      "paidTo" : ' + JSON.stringify(WalletStore.getPaidToDictionary()) +',\n';
+    }
+
+    out += '      "accounts" : [\n';
+
+    for (var i in MyWallet.getAccounts()) {
+      var account = WalletStore.getHDWallet().getAccount(i);
+
+      var accountJsonData = account.getAccountJsonData();
+      out += '        ' + JSON.stringify(accountJsonData);
+      if (i < MyWallet.getAccountsCount() - 1) {
+        out += ",\n";
+      }
+    }
+    out += "\n      ]";
+    out += '\n    }';
+
+    out += "\n  ]";
+  }
+
+  out += '\n}';
+
+  return out;
+};
+
+MyWallet.get_history_with_addresses = function(addresses, success, error) {
+  BlockchainAPI.get_history_with_addresses(addresses, function(data) {
+    if (success) success(data);
+  }, function() {
+    if (error) error();
+
+  }, 0, 0, WalletStore.getNTransactionsPerPage());
+};
+
+MyWallet.get_history = function(success, error) {
+  BlockchainAPI.get_history(function(data) {
+
+    parseMultiAddressJSON(data, false, false);
+
+    success && success();
+
+  }, function() {
+    error && error();
+
+  }, 0, 0, WalletStore.getNTransactionsPerPage());
+};
+
+MyWallet.getConfirmationsForTx = function(latest_block, tx) {
+  if (latest_block && tx.blockHeight != null && tx.blockHeight > 0) {
+    return latest_block.height - tx.blockHeight + 1;
+  } else {
+    tx.setConfirmations(0);
+    return 0;
+  }
+};
+
+// Must allow the following characters:
+// + : needed for sent to phone number labels
+MyWallet.isAlphaNumericSpace = function (input) {
+  return XRegExp("^\\p{L}[\\p{L}@ \\-,._']*$").test(input) || /^[\w\-+,._  ]+$/.test(input);
+};
+
+function parseMultiAddressJSON(obj, cached, checkCompleted) {
+  var transactions = WalletStore.getTransactions();
+  if (!cached) {
+
+    WalletStore.setMixerFee(obj.mixer_fee);
+    WalletStore.setRecommendIncludeFee(obj.recommend_include_fee);
+
+    if (obj.info) {
+      if (obj.info.symbol_local)
+        setLocalSymbol(obj.info.symbol_local);
+
+      if (obj.info.symbol_btc)
+        setBTCSymbol(obj.info.symbol_btc);
+
+      if (obj.info.notice)
+        WalletStore.sendEvent("msg", {type: "error", message: obj.info.notice});
+    }
+  }
+
+  if (obj.disable_mixer) {
+    //$('#shared-addresses,#send-shared').hide();
+  }
+
+  WalletStore.setSharedcoinEndpoint(obj.sharedcoin_endpoint);
+
+  transactions.length = 0;
+
+  if (obj.wallet == null) {
+    WalletStore.setTotalReceived(0);
+    WalletStore.setTotalSent(0);
+    WalletStore.setFinalBalance(0);
+    WalletStore.setNTransactions(0);
+    return;
+  }
+
+  WalletStore.setTotalReceived(obj.wallet.total_received);
+  WalletStore.setTotalSent(obj.wallet.total_sent);
+  WalletStore.setFinalBalance(obj.wallet.final_balance);
+  WalletStore.setNTransactions(obj.wallet.n_tx);
+
+  for (var i = 0; i < obj.addresses.length; ++i) {
+    if (WalletStore.legacyAddressExists(obj.addresses[i].address)) {
+      WalletStore.setLegacyAddressBalance(obj.addresses[i].address, obj.addresses[i].final_balance);
+      // addresses[obj.addresses[i].address].balance = obj.addresses[i].final_balance;
+    }
+
+    for (var j in MyWallet.getAccounts()) {
+      var account = WalletStore.getHDWallet().getAccount(j);
+
+      if(!account.isArchived()) {
+        var extPubKey = account.getAccountExtendedKey(false);
+
+        if (extPubKey == obj.addresses[i].address) {
+          account.setBalance(obj.addresses[i].final_balance);
+          account.n_tx = obj.addresses[i].n_tx;
+        }
+      }
+    }
+  }
+
+  WalletStore.setIsAccountRecommendedFeesValid(false);
+  for (var i = 0; i < obj.txs.length; ++i) {
+    var tx = TransactionFromJSON(obj.txs[i]);
+    
+    WalletStore.pushTransaction(tx);
+  }
+
+  if (!cached) {
+    if (obj.info.latest_block)
+      WalletStore.setLatestBlock(obj.info.latest_block);
+  }
+
+  WalletStore.sendEvent('did_multiaddr');
+}
+
+function didDecryptWallet(success) {
+
+  //We need to check if the wallet has changed
+  MyWallet.getWallet();
+
+  var log_time_out = setTimeout(MyWallet.logout, WalletStore.getLogoutTime());
+  WalletStore.setLogoutTimeout(log_time_out);
+
+  success();
+}
+
+/**
+ * Get the list of transactions from the http API.
+ * Needs to be called by client in the success callback of fetchWalletJson and after MyWallet.initializeHDWallet
+ * @param {function()=} success Success callback function.
+ */
+MyWallet.getHistoryAndParseMultiAddressJSON = function(_success) {
+  var success = function() {
+    _success && _success();
+  };
+
+  var error = function() {
+    MyStore.get('multiaddr', function(multiaddrjson) {
+      if (multiaddrjson != null) {
+        parseMultiAddressJSON($.parseJSON(multiaddrjson), true, false);
+        _success && _success();
+      }
+    });
+  };
+
+  var addresses = WalletStore.getXpubs().concat(WalletStore.getLegacyActiveAddresses());
+  BlockchainAPI.async_get_history_with_addresses(addresses, function(data) {
+    parseMultiAddressJSON(data, false, false);
+    success && success();
+  }, function() {
+    error && error();
+  }, 0, 0, WalletStore.getNTransactionsPerPage());
+};
+
+function checkWalletChecksum(payload_checksum, success, error) {
+  var data = {method : 'wallet.aes.json', format : 'json', checksum : payload_checksum};
+
+  MyWallet.securePost("wallet", data, function(obj) {
+    if (!obj.payload || obj.payload == 'Not modified') {
+      if (success) success();
+    } else if (error) error();
+  }, function(e) {
+    if (error) error();
+  });
+}
+
+//Fetch a new wallet from the server
+//success(modified true/false)
+MyWallet.getWallet = function(success, error) {
+  var data = {method : 'wallet.aes.json', format : 'json'};
+
+  if (WalletStore.getPayloadChecksum() && WalletStore.getPayloadChecksum().length > 0)
+    data.checksum = WalletStore.getPayloadChecksum();
+
+  MyWallet.securePost("wallet", data, function(obj) {
+    if (!obj.payload || obj.payload == 'Not modified') {
+      if (success) success();
       return;
     }
 
-    var _success = function() {
-      MyWallet.backupWalletDelayed('update');
-
-      success && success();
-    };
-
-    var _error = function () {
-      error && error();
-    };
-
-    MyWallet.initializeHDWallet(null, "", getPassword, _success, _error);
-  };
-
-  /**
-   * Initialize HD wallet and create "Spending" account.
-   * @param {?string} passphrase HD passphrase to generate the seed. If null, a seed will be generated.
-   * @param {?string} bip39Password Password to protect the seed when generating seed from mnemonic.
-   * @param {function(function(string, function, function))} getPassword Get the second password: takes one argument, the callback function, which is called with the password and two callback functions to inform the getPassword function if the right or wrong password was entered.
-   * @param {function()} success Success callback function.
-   * @param {function()} error Error callback function.
-   */
-  this.initializeHDWallet = function(passphrase, bip39Password, getPassword, success, error)  {
-    function initializeHDWallet(passphrase, bip39Password, second_password, success, error) {
-      WalletStore.setDidUpgradeToHd(true);
-      var seedHexString;
-
-      if (passphrase) {
-        seedHexString = BIP39.mnemonicToEntropy(passphrase);
-      }
-      else {
-        seedHexString = MyWallet.generateHDWalletSeedHex();
-      }
-
-      var _success = function () {
-        var account = WalletStore.getHDWallet().createAccount("Spending", second_password);
-
-        account.setBalance(0);
-
-        MyWallet.listenToHDWalletAccount(account.getAccountExtendedKey(false));
-
-        success();
-      };
-
-      MyWallet.buildHDWallet(seedHexString, [], bip39Password, second_password, _success, error);
-    }
-
-    if (WalletStore.getDoubleEncryption()) {
-      getPassword(function(pw, correct_password, wrong_password) {
-        if (MyWallet.validateSecondPassword(pw)) {
-          correct_password();
-          initializeHDWallet(passphrase, bip39Password, pw, success, error);
+    WalletStore.setEncryptedWalletData(obj.payload);
+
+    internalRestoreWallet(function() {
+      MyWallet.get_history();
+
+      if (success) success();
+    }, function() {
+      if (error) error();
+    });
+  }, function(e) {
+    if (error) error();
+  });
+};
+
+function internalRestoreWallet(success, error, decrypt_success, build_hd_success) {
+  assert(success, 'Success callback required');
+  assert(error, 'Error callback required');
+  assert(decrypt_success, 'Decrypt success callback required');
+  assert(build_hd_success, 'Build HD success callback required');
+  
+  var encryptedWalletData = WalletStore.getEncryptedWalletData();
+  
+  if (encryptedWalletData == null || encryptedWalletData.length == 0) {
+    error('No Wallet Data To Decrypt');
+    return;
+  }
+  
+  WalletCrypto.decryptWallet( 
+    encryptedWalletData, 
+    WalletStore.getPassword(), 
+    function(obj, rootContainer) {   
+      
+      decrypt_success();
+      
+      WalletStore.setSharedKey(obj.sharedKey);
+      var sharedKey = WalletStore.getSharedKey();
+
+      if (!sharedKey || sharedKey.length == 0 || sharedKey.length != 36) {
+        throw 'Shared Key is invalid';
+      }
+
+      if (rootContainer) {
+        WalletStore.setPbkdf2Iterations(rootContainer.pbkdf2_iterations);
+      }                
+
+      if (obj.double_encryption && obj.dpasswordhash) {
+        WalletStore.setDoubleEncryption(obj.double_encryption);
+        WalletStore.setDPasswordHash(obj.dpasswordhash);
+      }
+
+      if (obj.options) {
+        $.extend(WalletStore.getWalletOptions(), obj.options);
+      }
+
+      WalletStore.newLegacyAddressesFromJSON(obj.keys);        
+
+      WalletStore.newAddressBookFromJSON(obj.address_book);
+
+      if (obj.hd_wallets && obj.hd_wallets.length > 0) {
+        WalletStore.setDidUpgradeToHd(true);
+        var defaultHDWallet = obj.hd_wallets[0];
+        
+        if (!WalletStore.isHaveBuildHDWallet()) {
+          WalletStore.setEmptyXpubs();
+          for (var i in defaultHDWallet.accounts) {
+            var account  = defaultHDWallet.accounts[i];
+
+            if(!account.archived) {
+              WalletStore.pushXpub(account.xpub);
+            }
+          }
+          
+          // We're not passing a bip39 or second password
+          MyWallet.buildHDWallet(
+            defaultHDWallet.seed_hex, 
+            defaultHDWallet.accounts, 
+            defaultHDWallet.passphrase || "", 
+            undefined, 
+            build_hd_success, 
+            function() {console.log("Error");}
+          );
+          
+          WalletStore.setHaveSetServerTime(true);
+        }
+        
+        if (defaultHDWallet.mnemonic_verified) {
+          WalletStore.setMnemonicVerified(defaultHDWallet.mnemonic_verified);
         } else {
-          wrong_password();
-          error();
+          WalletStore.setMnemonicVerified(false);
+        }
+
+        WalletStore.setDefaultAccountIndex(defaultHDWallet.default_account_idx);
+
+        if (defaultHDWallet.paidTo != null) {
+          WalletStore.setPaidTo(defaultHDWallet.paidTo);
+          MyWallet.checkForRecentlyRedeemed(defaultHDWallet.paidTo);
+        }
+        
+      } else {
+        WalletStore.setDidUpgradeToHd(false);
+        WalletStore.sendEvent('hd_wallets_does_not_exist');
+      }        
+
+      if (obj.tx_notes) {
+        for (var tx_hash in obj.tx_notes) {
+          var note = obj.tx_notes[tx_hash];
+          WalletStore.setNote(tx_hash, note);
+        }
+      }                
+
+      WalletStore.setTags(obj.tx_tags);
+      WalletStore.setTagNames(obj.tag_names);
+      
+      //If we don't have a checksum then the wallet is probably brand new - so we can generate our own
+      if (WalletStore.getPayloadChecksum() == null || WalletStore.getPayloadChecksum().length == 0) {
+        WalletStore.setPayloadChecksum(WalletStore.generatePayloadChecksum());
+      }
+      
+      setIsInitialized();
+
+      success();
+    }, 
+    error
+  );
+}
+
+MyWallet.makePairingCode = function(success, error) {
+  try {
+    MyWallet.securePost('wallet', { method : 'pairing-encryption-password' }, function(encryption_phrase) {
+      success('1|' + WalletStore.getGuid() + '|' + WalletCrypto.encrypt(WalletStore.getSharedKey() + '|' + CryptoJS.enc.Utf8.parse(WalletStore.getPassword()).toString(), encryption_phrase, 10));
+    }, function(e) {
+      error(e);
+    });
+  } catch (e) {
+    error(e);
+  }
+};
+
+/**
+ * Fetch information on wallet identfier with resend code set to true
+ * @param {string} user_guid User GUID.
+ * @param {function()} success Success callback function.
+ * @param {function()} error Error callback function.
+ */
+
+MyWallet.resendTwoFactorSms = function(user_guid, success, error) {
+  $.ajax({
+    type: "GET",
+    dataType: 'json',
+    url: BlockchainAPI.getRootURL() + 'wallet/'+user_guid,
+    xhrFields: {
+      withCredentials: true
+    },
+    crossDomain: true,
+    data : {
+      format : 'json',
+      resend_code : 1,
+      ct : (new Date()).getTime(),
+      api_code : WalletStore.getAPICode(),
+      shared_key: WalletStore.getSharedKey()
+    },
+    timeout: 60000,
+    success: function(obj) {
+      success();
+    },
+    error : function(e) {
+      if(e.responseJSON && e.responseJSON.initial_error) {
+        error(e.responseJSON.initial_error);
+      } else {
+        error();
+      }
+    }
+  })
+};
+
+
+/**
+ * Fetch wallet from server, decrypt and build wallet model.
+ * @param {string} user_guid User GUID.
+ * @param {?string} shared_key User shared key.
+ * @param {bool} resend_code Whether this is a resend or not.
+ * @param {string} inputedPassword User password.
+ * @param {?string} twoFACode User 2 factor code.
+ * @param {function()} success Success callback function.
+ * @param {function(number)} needs_two_factor_code Require 2 factor code callback function.
+ * @param {function()} wrong_two_factor_code 2 factor code incorrect callback function.
+ * @param {function()} other_error Other error callback function.
+ * @param {function()=} fetch_success Called when wallet was fetched successfully.
+ * @param {function()=} decrypt_success Called when wallet was decrypted successfully.
+ * @param {function()=} build_hd_success Called when the HD part of the wallet was initialized successfully.
+ */
+MyWallet.fetchWalletJson = function(user_guid, shared_key, resend_code, inputedPassword, twoFACode, success, needs_two_factor_code, wrong_two_factor_code, authorization_required, other_error, fetch_success, decrypt_success, build_hd_success) {
+  assert(success, 'Success callback required');
+  assert(other_error, 'Error callback required');
+  assert(decrypt_success, 'Decrypt success callback required');
+  assert(build_hd_success, 'Build HD success callback required');
+  
+  if (!resend_code && WalletStore.isDidSetGuid()) {
+    MyWallet.restoreWallet(inputedPassword, twoFACode, success, wrong_two_factor_code, other_error, decrypt_success, build_hd_success);
+    return;
+  }
+
+  if (isInitialized) {
+    other_error('Cannot Set GUID Once Initialized');
+    return;
+  }
+
+  WalletStore.setGuid(user_guid);
+  WalletStore.setSharedKey(shared_key);
+  var sharedKey = WalletStore.getSharedKey();
+
+  var clientTime=(new Date()).getTime();
+  var data = {format : 'json', resend_code : resend_code, ct : clientTime};
+
+  if (WalletStore.getPayloadChecksum()) {
+    data.checksum = WalletStore.getPayloadChecksum();
+  }
+
+  if (sharedKey) {
+    data.sharedKey = sharedKey;
+  }
+
+  data.api_code = WalletStore.getAPICode();
+
+  $.ajax({
+    type: "GET",
+    dataType: 'json',
+    url: BlockchainAPI.getRootURL() + 'wallet/'+user_guid,
+    // contentType: "application/json; charset=utf-8",
+    xhrFields: {
+      withCredentials: true
+    },
+    crossDomain: true,
+    data : data,
+    timeout: 60000,
+    success: function(obj) {
+      fetch_success && fetch_success();
+
+      MyWallet.handleNTPResponse(obj, clientTime);
+
+      if (!obj.guid) {
+        WalletStore.sendEvent("msg", {type: "error", message: 'Server returned null guid.'});
+        other_error('Server returned null guid.');
+        return;
+      }
+
+      WalletStore.setGuid(obj.guid);
+      WalletStore.setAuthType(obj.auth_type);
+      WalletStore.setRealAuthType(obj.real_auth_type);
+      WalletStore.setSyncPubKeys(obj.sync_pubkeys);
+
+      if (obj.payload && obj.payload.length > 0 && obj.payload != 'Not modified') {
+        WalletStore.setEncryptedWalletData(obj.payload);
+      } else {
+        WalletStore.setDidSetGuid();
+        needs_two_factor_code(WalletStore.get2FAType());
+        return;
+      }
+      
+      war_checksum = obj.war_checksum;
+
+      setLocalSymbol(obj.symbol_local);
+
+      setBTCSymbol(obj.symbol_btc);
+
+      if (obj.initial_error) {
+        WalletStore.sendEvent("msg", {type: "error", message: obj.initial_error});
+      }
+
+      if (obj.initial_success) {
+        WalletStore.sendEvent("msg", {type: "success", message: obj.initial_success});
+      }
+
+      MyStore.get('guid', function(local_guid) {
+        if (local_guid != WalletStore.getGuid()) {
+          MyStore.remove('guid');
+          MyStore.remove('multiaddr');
+          MyStore.remove('payload');
+
+          //Demo Account Guid
+          if (!WalletStore.isDemoWallet()) {
+            MyStore.put('guid', WalletStore.getGuid());
+          }
         }
       });
-
-    } else {
-      initializeHDWallet(passphrase, bip39Password, null,  success, error);
-    }
-  };
-
-  /**
-   * @param {function(function(string, function, function))} getPassword Get the second password: takes one argument, the callback function, which is called with the password and two callback functions to inform the getPassword function if the right or wrong password was entered.
-   * @param {function(string)} success Callback with the passphrase
-   * @param {function(string)} error Callback with reason for failure
-   */
-  MyWallet.getHDWalletPassphraseString = function(getPassword, successCallback, errorCallback) {
-    if (WalletStore.getDoubleEncryption()) {
-      getPassword(function(pw, correct_password, incorrect_password) {
-        if (MyWallet.validateSecondPassword(pw)) {
-          correct_password();
-          var seed = WalletCrypto.decryptSecretWithSecondPassword(WalletStore.getHDWallet().getSeedHexString(), pw, WalletStore.getSharedKey(), WalletStore.getPbkdf2Iterations());
-          successCallback(WalletStore.getHDWallet().getPassphraseString(seed));
+      
+      if (obj.language && WalletStore.getLanguage() != obj.language) {
+        WalletStore.setLanguage(obj.language);
+      }
+
+      WalletStore.setDidSetGuid();
+      MyWallet.restoreWallet(inputedPassword, twoFACode, success, wrong_two_factor_code, other_error, decrypt_success, build_hd_success);
+    },
+    error : function(e) {
+      if(e.responseJSON && e.responseJSON.initial_error && !e.responseJSON.authorization_required) {
+        other_error(e.responseJSON.initial_error);
+        return;
+      }
+
+      WalletStore.sendEvent('did_fail_set_guid');
+
+      var obj = $.parseJSON(e.responseText);
+
+      if (obj.authorization_required && typeof(authorization_required) === "function") {
+        authorization_required(function(authorization_received) {
+          MyWallet.pollForSessionGUID(user_guid, shared_key, resend_code, inputedPassword, twoFACode, success, needs_two_factor_code, wrong_two_factor_code, authorization_received, other_error);
+        });
+      }
+
+      if (obj.initial_error) {
+        WalletStore.sendEvent("msg", {type: "error", message: obj.initial_error});
+      }
+    }
+  });
+};
+
+MyWallet.pollForSessionGUID = function(user_guid, shared_key, resend_code, inputedPassword, twoFACode, success, needs_two_factor_code, wrong_two_factor_code, authorization_received, other_error) {
+  if (WalletStore.isPolling()) return;
+
+  WalletStore.setIsPolling(true);
+
+  $.ajax({
+    dataType: 'json',
+    // contentType: "application/json; charset=utf-8",
+    data: {format : 'plain'},
+    xhrFields: {
+      withCredentials: true
+    },
+    crossDomain: true,
+    type: "GET",
+    url: BlockchainAPI.getRootURL() + 'wallet/poll-for-session-guid',
+    success: function (obj) {
+      var self = this;
+      if (obj.guid) {
+
+        WalletStore.setIsPolling(false);
+
+        authorization_received();
+
+        WalletStore.sendEvent("msg", {type: "success", message: 'Authorization Successful'});
+
+        MyWallet.fetchWalletJson(user_guid, shared_key, resend_code, inputedPassword, twoFACode, success, needs_two_factor_code, wrong_two_factor_code, null, other_error);
+      } else {
+        if (WalletStore.getCounter() < 600) {
+          WalletStore.incrementCounter();
+          setTimeout(function() {
+            $.ajax(self);
+          }, 2000);
         } else {
-          incorrect_password();
-          errorCallback();
+          WalletStore.setIsPolling(false);
         }
-      });
-    } else {
-      var seed = WalletStore.getHDWallet().getSeedHexString();
-      successCallback(
-        WalletStore.getHDWallet().getPassphraseString(seed),
-        WalletStore.getHDWallet().getBip39Password()
-      );
-    }
-  };
-
-  /**
-   * @param {string} candidate candidate address
-   * @return {boolean} is valid address
-   */
-  this.isValidAddress = function(candidate) {
-    try {
-      Bitcoin.Address.fromBase58Check(candidate);
-      return true;
-    } catch (e) {
-      return false;
-    }
-  };
-
-  /**
-   * @param {string} candidate candidate PrivateKey
-   * @return {boolean} is valid PrivateKey
-   */
-  this.isValidPrivateKey = function(candidate) {
-    try {
-      var format = MyWallet.detectPrivateKeyFormat(candidate);
-      if(format == "bip38") { return true }
-      var key = MyWallet.privateKeyStringToKey(candidate, format);
-      return key.pub.getAddress().toString();
-    } catch (e) {
-      return false;
-    }
-  };
-
-  this.makeWalletJSON = function(format) {
-    return MyWallet.makeCustomWalletJSON(format, WalletStore.getGuid(), WalletStore.getSharedKey());
-  };
-
-  this.makeCustomWalletJSON = function(format, guid, sharedKey) {
-
-    var encode_func = noConvert;
-
-    if (format == 'base64')
-      encode_func = base58ToBase64;
-    else if (format == 'hex')
-      encode_func = base58ToHex;
-    else if (format == 'sipa')
-      encode_func = MyWallet.base58ToSipa;
-    else if (format == 'base58')
-      encode_func = base58ToBase58;
-
-    var out = '{\n  "guid" : "'+guid+'",\n  "sharedKey" : "'+sharedKey+'",\n';
-
-    if (WalletStore.getDoubleEncryption() && WalletStore.getDPasswordHash() != null && encode_func == noConvert) {
-      out += '  "double_encryption" : '+WalletStore.getDoubleEncryption()+',\n  "dpasswordhash" : "'+WalletStore.getDPasswordHash()+'",\n';
-    }
-
-    if (WalletStore.getWalletOptions()) {
-      out += '  "options" : ' + JSON.stringify(WalletStore.getWalletOptions())+',\n';
-    }
-
-    out += '  "keys" : [\n';
-
-    var atLeastOne = false;
-
-    //TODO: this probably needs to be a small addressesToJSON
-    // This functions should be divided in small converters and then composed
-    var addresses = WalletStore.getAddresses();
-    for (var key in addresses) {
-      var addr = $.extend({}, addresses[key]);
-
-      if (addr.tag == 1) {
-        delete addr.tag;
-      }
-
-      if (addr.priv != null) {
-        addr.priv = encode_func(addr.priv, addr.addr);
-      }
-
-      //Delete null values
-      for (var i in addr) {
-        if (addr[i] === null || addr[i] === undefined) {
-          delete addr[i];
-        }
-      }
-
-      //balance property should not be saved
-      delete addr.balance;
-
-      out += '    ' + JSON.stringify(addr) + ',\n';
-
-      atLeastOne = true;
-    }
-
-    if (atLeastOne) {
-      out = out.substring(0, out.length-2);
-    }
-
-    out += "\n  ]";
-
-
-    if (nKeys(WalletStore.getAddressBook()) > 0) {
-      out += ',\n  "address_book" : [\n';
-
-      for (var key in WalletStore.getAddressBook()) {
-        out += '    {"addr" : "'+ key +'",\n';
-        out += '     "label" : "'+ WalletStore.getAddressBookLabel(key) + '"},\n';
-      }
-
-      //Remove the extra comma
-      out = out.substring(0, out.length-2);
-
-      out += "\n  ]";
-    }
-
-    if (nKeys(WalletStore.getNotes()) > 0) {
-      out += ',\n  "tx_notes" : ' + JSON.stringify(WalletStore.getNotes());
-    }
-
-    if (nKeys(WalletStore.getAllTags()) > 0) {
-      out += ',\n  "tx_tags" : ' + JSON.stringify(WalletStore.getAllTags());
-    }
-
-    if (WalletStore.getTagNames() != null) {
-      out += ',\n  "tag_names" : ' + JSON.stringify(WalletStore.getTagNames());
-    }
-
-    if (WalletStore.getHDWallet() != null) {
-
-      out += ',\n  "hd_wallets" : [\n';
-
-      out += '    {\n';
-      out += '      "seed_hex" : "'+ WalletStore.getHDWallet().getSeedHexString() +'",\n';
-      out += '      "passphrase" : "'+ WalletStore.getHDWallet().getBip39Password() +'",\n';
-      out += '      "mnemonic_verified" : '+ WalletStore.isMnemonicVerified() +',\n';
-      out += '      "default_account_idx" : '+ WalletStore.getDefaultAccountIndex() +',\n';
-      if (WalletStore.getPaidToDictionary() != null) {
-        out += '      "paidTo" : ' + JSON.stringify(WalletStore.getPaidToDictionary()) +',\n';
-      }
-
-      out += '      "accounts" : [\n';
-
-      for (var i in MyWallet.getAccounts()) {
-        var account = WalletStore.getHDWallet().getAccount(i);
-
-        var accountJsonData = account.getAccountJsonData();
-        out += '        ' + JSON.stringify(accountJsonData);
-        if (i < MyWallet.getAccountsCount() - 1) {
-          out += ",\n";
-        }
-      }
-      out += "\n      ]";
-      out += '\n    }';
-
-      out += "\n  ]";
-    }
-
-    out += '\n}';
-
-    return out;
-  };
-
-  this.get_history_with_addresses = function(addresses, success, error) {
-    BlockchainAPI.get_history_with_addresses(addresses, function(data) {
-      if (success) success(data);
-    }, function() {
-      if (error) error();
-
-    }, 0, 0, WalletStore.getNTransactionsPerPage());
-  };
-
-  this.get_history = function(success, error) {
-    BlockchainAPI.get_history(function(data) {
-
-      parseMultiAddressJSON(data, false, false);
-
-      success && success();
-
-    }, function() {
-      error && error();
-
-    }, 0, 0, WalletStore.getNTransactionsPerPage());
-  };
-
-  this.getConfirmationsForTx = function(latest_block, tx) {
-    if (latest_block && tx.blockHeight != null && tx.blockHeight > 0) {
-      return latest_block.height - tx.blockHeight + 1;
-    } else {
-      tx.setConfirmations(0);
-      return 0;
-    }
-  };
-
-  // Must allow the following characters:
-  // + : needed for sent to phone number labels
-  this.isAlphaNumericSpace = function (input) {
-    return XRegExp("^\\p{L}[\\p{L}@ \\-,._']*$").test(input) || /^[\w\-+,._  ]+$/.test(input);
-  };
-
-  function parseMultiAddressJSON(obj, cached, checkCompleted) {
-    var transactions = WalletStore.getTransactions();
-    if (!cached) {
-
-      WalletStore.setMixerFee(obj.mixer_fee);
-      WalletStore.setRecommendIncludeFee(obj.recommend_include_fee);
-
-      if (obj.info) {
-        if (obj.info.symbol_local)
-          setLocalSymbol(obj.info.symbol_local);
-
-        if (obj.info.symbol_btc)
-          setBTCSymbol(obj.info.symbol_btc);
-
-        if (obj.info.notice)
-          WalletStore.sendEvent("msg", {type: "error", message: obj.info.notice});
-      }
-    }
-
-    if (obj.disable_mixer) {
-      //$('#shared-addresses,#send-shared').hide();
-    }
-
-    WalletStore.setSharedcoinEndpoint(obj.sharedcoin_endpoint);
-
-    transactions.length = 0;
-
-    if (obj.wallet == null) {
-      WalletStore.setTotalReceived(0);
-      WalletStore.setTotalSent(0);
-      WalletStore.setFinalBalance(0);
-      WalletStore.setNTransactions(0);
+      }
+    },
+    error : function() {
+      WalletStore.setIsPolling(false);
+    }
+  });
+};
+
+MyWallet.restoreWallet = function(pw, two_factor_auth_key, success, wrong_two_factor_code, other_error, decrypt_success, build_hd_success) {
+  assert(success, 'Success callback required');
+  assert(other_error, 'Error callback required');
+  assert(decrypt_success, 'Decrypt success callback required');
+  assert(build_hd_success, 'Build HD success callback required');
+
+  if (isInitialized || WalletStore.isRestoringWallet()) {
+    return;
+  }
+
+  function _error(e) {
+    WalletStore.setRestoringWallet(false);
+    WalletStore.sendEvent("msg", {type: "error", message: e});
+
+    WalletStore.sendEvent('error_restoring_wallet');
+    other_error(e);
+  }
+  
+  WalletStore.setRestoringWallet(true);
+  
+  WalletStore.unsafeSetPassword(pw);
+
+  //If we don't have any wallet data then we must have two factor authentication enabled
+  var encryptedWalletData = WalletStore.getEncryptedWalletData();
+  if (encryptedWalletData == null || encryptedWalletData.length == 0) {
+    if (two_factor_auth_key == null) {
+      other_error('Two Factor Authentication code this null');
       return;
     }
 
-    WalletStore.setTotalReceived(obj.wallet.total_received);
-    WalletStore.setTotalSent(obj.wallet.total_sent);
-    WalletStore.setFinalBalance(obj.wallet.final_balance);
-    WalletStore.setNTransactions(obj.wallet.n_tx);
-
-    for (var i = 0; i < obj.addresses.length; ++i) {
-      if (WalletStore.legacyAddressExists(obj.addresses[i].address)) {
-        WalletStore.setLegacyAddressBalance(obj.addresses[i].address, obj.addresses[i].final_balance);
-        // addresses[obj.addresses[i].address].balance = obj.addresses[i].final_balance;
-      }
-
-      for (var j in MyWallet.getAccounts()) {
-        var account = WalletStore.getHDWallet().getAccount(j);
-
-        if(!account.isArchived()) {
-          var extPubKey = account.getAccountExtendedKey(false);
-
-          if (extPubKey == obj.addresses[i].address) {
-            account.setBalance(obj.addresses[i].final_balance);
-            account.n_tx = obj.addresses[i].n_tx;
-          }
-        }
-      }
-    }
-
-    WalletStore.setIsAccountRecommendedFeesValid(false);
-    for (var i = 0; i < obj.txs.length; ++i) {
-      var tx = TransactionFromJSON(obj.txs[i]);
-  
-      WalletStore.pushTransaction(tx);
-    }
-
-    if (!cached) {
-      if (obj.info.latest_block)
-        WalletStore.setLatestBlock(obj.info.latest_block);
-    }
-
-    WalletStore.sendEvent('did_multiaddr');
-  }
-
-  function didDecryptWallet(success) {
-
-    //We need to check if the wallet has changed
-    MyWallet.getWallet();
-
-    var log_time_out = setTimeout(MyWallet.logout, WalletStore.getLogoutTime());
-    WalletStore.setLogoutTimeout(log_time_out);
-
-    success();
-  }
-
-  /**
-   * Get the list of transactions from the http API.
-   * Needs to be called by client in the success callback of fetchWalletJson and after MyWallet.initializeHDWallet
-   * @param {function()=} success Success callback function.
-   */
-  this.getHistoryAndParseMultiAddressJSON = function(_success) {
-    var success = function() {
-      _success && _success();
-    };
-
-    var error = function() {
-      MyStore.get('multiaddr', function(multiaddrjson) {
-        if (multiaddrjson != null) {
-          parseMultiAddressJSON($.parseJSON(multiaddrjson), true, false);
-          _success && _success();
-        }
-      });
-    };
-
-    var addresses = WalletStore.getXpubs().concat(WalletStore.getLegacyActiveAddresses());
-    BlockchainAPI.async_get_history_with_addresses(addresses, function(data) {
-      parseMultiAddressJSON(data, false, false);
-      success && success();
-    }, function() {
-      error && error();
-    }, 0, 0, WalletStore.getNTransactionsPerPage());
-  };
-
-  function checkWalletChecksum(payload_checksum, success, error) {
-    var data = {method : 'wallet.aes.json', format : 'json', checksum : payload_checksum};
-
-    MyWallet.securePost("wallet", data, function(obj) {
-      if (!obj.payload || obj.payload == 'Not modified') {
-        if (success) success();
-      } else if (error) error();
-    }, function(e) {
-      if (error) error();
-    });
-  }
-
-  //Fetch a new wallet from the server
-  //success(modified true/false)
-  this.getWallet = function(success, error) {
-    var data = {method : 'wallet.aes.json', format : 'json'};
-
-    if (WalletStore.getPayloadChecksum() && WalletStore.getPayloadChecksum().length > 0)
-      data.checksum = WalletStore.getPayloadChecksum();
-
-    MyWallet.securePost("wallet", data, function(obj) {
-      if (!obj.payload || obj.payload == 'Not modified') {
-        if (success) success();
-        return;
-      }
-
-      WalletStore.setEncryptedWalletData(obj.payload);
-
-      internalRestoreWallet(function() {
-        MyWallet.get_history();
-
-        if (success) success();
-      }, function() {
-        if (error) error();
-      });
-    }, function(e) {
-      if (error) error();
-    });
-  };
-
-  function internalRestoreWallet(success, error, decrypt_success, build_hd_success) {
-    assert(success, 'Success callback required');
-    assert(error, 'Error callback required');
-    assert(decrypt_success, 'Decrypt success callback required');
-    assert(build_hd_success, 'Build HD success callback required');
-        
-    var encryptedWalletData = WalletStore.getEncryptedWalletData();
-    
-    if (encryptedWalletData == null || encryptedWalletData.length == 0) {
-      error('No Wallet Data To Decrypt');
+    if (two_factor_auth_key.length == 0 || two_factor_auth_key.length > 255) {
+      other_error('You must enter a Two Factor Authentication code');
       return;
-    }
-    
-    WalletCrypto.decryptWallet( 
-      encryptedWalletData, 
-      WalletStore.getPassword(), 
-      function(obj, rootContainer) {   
-           
-        decrypt_success();
-        
-        WalletStore.setSharedKey(obj.sharedKey);
-        var sharedKey = WalletStore.getSharedKey();
-
-        if (!sharedKey || sharedKey.length == 0 || sharedKey.length != 36) {
-          throw 'Shared Key is invalid';
-        }
-
-        if (rootContainer) {
-          WalletStore.setPbkdf2Iterations(rootContainer.pbkdf2_iterations);
-        }                
-
-        if (obj.double_encryption && obj.dpasswordhash) {
-          WalletStore.setDoubleEncryption(obj.double_encryption);
-          WalletStore.setDPasswordHash(obj.dpasswordhash);
-        }
-
-        if (obj.options) {
-          $.extend(WalletStore.getWalletOptions(), obj.options);
-        }
-
-        WalletStore.newLegacyAddressesFromJSON(obj.keys);        
-
-<<<<<<< HEAD
-        WalletStore.newAddressBookFromJSON(obj.address_book);
-=======
-        WalletStore.newAddressBookFromJSON(obj.address_book);        
->>>>>>> 141cc08d
-
-        if (obj.hd_wallets && obj.hd_wallets.length > 0) {
-          WalletStore.setDidUpgradeToHd(true);
-          var defaultHDWallet = obj.hd_wallets[0];
-          
-          if (!WalletStore.isHaveBuildHDWallet()) {
-            WalletStore.setEmptyXpubs();
-            for (var i in defaultHDWallet.accounts) {
-              var account  = defaultHDWallet.accounts[i];
-
-              if(!account.archived) {
-                WalletStore.pushXpub(account.xpub);
-              }
-            }
-            
-            // We're not passing a bip39 or second password
-            MyWallet.buildHDWallet(
-              defaultHDWallet.seed_hex, 
-              defaultHDWallet.accounts, 
-              defaultHDWallet.passphrase || "", 
-              undefined, 
-              build_hd_success, 
-              function() {console.log("Error");}
-            );
-            
-            WalletStore.setHaveSetServerTime(true);
-          }
-                    
-          if (defaultHDWallet.mnemonic_verified) {
-            WalletStore.setMnemonicVerified(defaultHDWallet.mnemonic_verified);
-          } else {
-            WalletStore.setMnemonicVerified(false);
-          }
-<<<<<<< HEAD
-          WalletStore.setDefaultAccountIndex(defaultHDWallet.default_account_idx);
-=======
-                    
-          WalletStore.setDefaultAccountIndex(defaultHDWallet.default_account_idx)
->>>>>>> 141cc08d
-
-          if (defaultHDWallet.paidTo != null) {
-            WalletStore.setPaidTo(defaultHDWallet.paidTo);
-            MyWallet.checkForRecentlyRedeemed(defaultHDWallet.paidTo);
-          }
-          
-        } else {
-          WalletStore.setDidUpgradeToHd(false);
-          WalletStore.sendEvent('hd_wallets_does_not_exist');
-        }        
-
-        if (obj.tx_notes) {
-          for (var tx_hash in obj.tx_notes) {
-            var note = obj.tx_notes[tx_hash];
-            WalletStore.setNote(tx_hash, note);
-          }
-        }                
-
-        WalletStore.setTags(obj.tx_tags);
-        WalletStore.setTagNames(obj.tag_names);
-        
-        //If we don't have a checksum then the wallet is probably brand new - so we can generate our own
-        if (WalletStore.getPayloadChecksum() == null || WalletStore.getPayloadChecksum().length == 0) {
-          WalletStore.setPayloadChecksum(WalletStore.generatePayloadChecksum());
-        }
-        
-        setIsInitialized();
-
-        success();
-      }, 
-      error
-    );
-  }
-
-  this.makePairingCode = function(success, error) {
-    try {
-      MyWallet.securePost('wallet', { method : 'pairing-encryption-password' }, function(encryption_phrase) {
-        success('1|' + WalletStore.getGuid() + '|' + WalletCrypto.encrypt(WalletStore.getSharedKey() + '|' + CryptoJS.enc.Utf8.parse(WalletStore.getPassword()).toString(), encryption_phrase, 10));
-      }, function(e) {
-        error(e);
-      });
-    } catch (e) {
-      error(e);
-    }
-  };
-
-  /**
-   * Fetch information on wallet identfier with resend code set to true
-   * @param {string} user_guid User GUID.
-   * @param {function()} success Success callback function.
-   * @param {function()} error Error callback function.
-   */
-
-  this.resendTwoFactorSms = function(user_guid, success, error) {
+    }       
+
     $.ajax({
-      type: "GET",
-      dataType: 'json',
-      url: BlockchainAPI.getRootURL() + 'wallet/'+user_guid,
-      xhrFields: {
-        withCredentials: true
-      },
-      crossDomain: true,
-      data : {
-        format : 'json',
-        resend_code : 1,
-        ct : (new Date()).getTime(),
-        api_code : WalletStore.getAPICode(),
-        shared_key: WalletStore.getSharedKey()
-      },
       timeout: 60000,
-      success: function(obj) {
-        success();
-      },
-      error : function(e) {
-        if(e.responseJSON && e.responseJSON.initial_error) {
-          error(e.responseJSON.initial_error);
-        } else {
-          error();
-        }
-      }
-    })
-  };
-
-
-  /**
-   * Fetch wallet from server, decrypt and build wallet model.
-   * @param {string} user_guid User GUID.
-   * @param {?string} shared_key User shared key.
-   * @param {bool} resend_code Whether this is a resend or not.
-   * @param {string} inputedPassword User password.
-   * @param {?string} twoFACode User 2 factor code.
-   * @param {function()} success Success callback function.
-   * @param {function(number)} needs_two_factor_code Require 2 factor code callback function.
-   * @param {function()} wrong_two_factor_code 2 factor code incorrect callback function.
-   * @param {function()} other_error Other error callback function.
-   * @param {function()=} fetch_success Called when wallet was fetched successfully.
-   * @param {function()=} decrypt_success Called when wallet was decrypted successfully.
-   * @param {function()=} build_hd_success Called when the HD part of the wallet was initialized successfully.
-   */
-  this.fetchWalletJson = function(user_guid, shared_key, resend_code, inputedPassword, twoFACode, success, needs_two_factor_code, wrong_two_factor_code, authorization_required, other_error, fetch_success, decrypt_success, build_hd_success) {
-    assert(success, 'Success callback required');
-    assert(other_error, 'Error callback required');
-    assert(decrypt_success, 'Decrypt success callback required');
-    assert(build_hd_success, 'Build HD success callback required');
-        
-    if (!resend_code && WalletStore.isDidSetGuid()) {
-      MyWallet.restoreWallet(inputedPassword, twoFACode, success, wrong_two_factor_code, other_error, decrypt_success, build_hd_success);
-      return;
-    }
-
-    if (isInitialized) {
-      other_error('Cannot Set GUID Once Initialized');
-      return;
-    }
-
-    WalletStore.setGuid(user_guid);
-    WalletStore.setSharedKey(shared_key);
-    var sharedKey = WalletStore.getSharedKey();
-
-    var clientTime=(new Date()).getTime();
-    var data = {format : 'json', resend_code : resend_code, ct : clientTime};
-
-    if (WalletStore.getPayloadChecksum()) {
-      data.checksum = WalletStore.getPayloadChecksum();
-    }
-
-    if (sharedKey) {
-      data.sharedKey = sharedKey;
-    }
-
-    data.api_code = WalletStore.getAPICode();
-
-    $.ajax({
-      type: "GET",
-      dataType: 'json',
-      url: BlockchainAPI.getRootURL() + 'wallet/'+user_guid,
+      type: "POST",
       // contentType: "application/json; charset=utf-8",
       xhrFields: {
         withCredentials: true
       },
       crossDomain: true,
-      data : data,
-      timeout: 60000,
-      success: function(obj) {
-        fetch_success && fetch_success();
-
-        MyWallet.handleNTPResponse(obj, clientTime);
-
-        if (!obj.guid) {
-          WalletStore.sendEvent("msg", {type: "error", message: 'Server returned null guid.'});
-          other_error('Server returned null guid.');
+      url: BlockchainAPI.getRootURL() + "wallet",
+      data :  { guid: WalletStore.getGuid(), payload: two_factor_auth_key, length : two_factor_auth_key.length,  method : 'get-wallet', format : 'plain', api_code : WalletStore.getAPICode()},
+      success: function(data) {
+        if (data == null || data.length == 0) {
+          other_error('Server Return Empty Wallet Data');
           return;
         }
 
-        WalletStore.setGuid(obj.guid);
-        WalletStore.setAuthType(obj.auth_type);
-        WalletStore.setRealAuthType(obj.real_auth_type);
-        WalletStore.setSyncPubKeys(obj.sync_pubkeys);
-
-        if (obj.payload && obj.payload.length > 0 && obj.payload != 'Not modified') {
-          WalletStore.setEncryptedWalletData(obj.payload);
-        } else {
-          WalletStore.setDidSetGuid();
-          needs_two_factor_code(WalletStore.get2FAType());
-          return;
+        if (data != 'Not modified') {
+          WalletStore.setEncryptedWalletData(data);
         }
         
-        war_checksum = obj.war_checksum;
-
-        setLocalSymbol(obj.symbol_local);
-
-        setBTCSymbol(obj.symbol_btc);
-
-        if (obj.initial_error) {
-          WalletStore.sendEvent("msg", {type: "error", message: obj.initial_error});
-        }
-
-        if (obj.initial_success) {
-          WalletStore.sendEvent("msg", {type: "success", message: obj.initial_success});
-        }
-
-        MyStore.get('guid', function(local_guid) {
-          if (local_guid != WalletStore.getGuid()) {
-            MyStore.remove('guid');
-            MyStore.remove('multiaddr');
-            MyStore.remove('payload');
-
-            //Demo Account Guid
-            if (!WalletStore.isDemoWallet()) {
-              MyStore.put('guid', WalletStore.getGuid());
-            }
-          }
-        });
-        
-        if (obj.language && WalletStore.getLanguage() != obj.language) {
-          WalletStore.setLanguage(obj.language);
-        }
-
-        WalletStore.setDidSetGuid();
-        MyWallet.restoreWallet(inputedPassword, twoFACode, success, wrong_two_factor_code, other_error, decrypt_success, build_hd_success);
+        internalRestoreWallet(
+          function() {
+            WalletStore.setRestoringWallet(false);
+            
+            didDecryptWallet(success);
+          }, 
+          _error, 
+          decrypt_success, 
+          build_hd_success
+        );
       },
-      error : function(e) {
-        if(e.responseJSON && e.responseJSON.initial_error && !e.responseJSON.authorization_required) {
-          other_error(e.responseJSON.initial_error);
-          return;
-        }
-
-        WalletStore.sendEvent('did_fail_set_guid');
-
-        var obj = $.parseJSON(e.responseText);
-
-        if (obj.authorization_required && typeof(authorization_required) === "function") {
-          authorization_required(function(authorization_received) {
-            MyWallet.pollForSessionGUID(user_guid, shared_key, resend_code, inputedPassword, twoFACode, success, needs_two_factor_code, wrong_two_factor_code, authorization_received, other_error);
-          });
-        }
-
-        if (obj.initial_error) {
-          WalletStore.sendEvent("msg", {type: "error", message: obj.initial_error});
-        }
+      error : function (response) {
+        _error(response.responseText);
+        wrong_two_factor_code();
       }
     });
+  } else {
+    internalRestoreWallet(function() {
+      WalletStore.setRestoringWallet(false);
+
+      didDecryptWallet(success);
+    }, _error, decrypt_success, build_hd_success);
+  }
+};
+
+MyWallet.getIsInitialized = function() {
+  return isInitialized;
+};
+
+function setIsInitialized() {
+  if (isInitialized) return;
+
+  webSocketConnect(wsSuccess);
+
+  isInitialized = true;
+}
+
+MyWallet.connectWebSocket = function() {
+  webSocketConnect(wsSuccess);
+};
+
+function emailBackup() {
+  MyWallet.securePost("wallet", { method : 'email-backup' }, function(data) {
+    WalletStore.sendEvent("msg", {type: "success", message: 'backup-success' + data});
+  }, function(e) {
+    WalletStore.sendEvent("msg", {type: "error", message: e.responseText});
+  });
+}
+
+//Can call multiple times in a row and it will backup only once after a certain delay of activity
+MyWallet.backupWalletDelayed = function(method, success, error, extra) {
+  var sharedKey = WalletStore.getSharedKey();
+  if (!sharedKey || sharedKey.length == 0 || sharedKey.length != 36) {
+    throw 'Cannot backup wallet now. Shared key is not set';
+  }
+
+  WalletStore.disableLogout();
+  WalletStore.setIsSynchronizedWithServer(false);
+  WalletStore.clearArchTimer();
+
+  var at = setTimeout(
+    function (){
+      MyWallet.backupWallet(method, success, error, extra);
+    }
+    , 3000);
+  WalletStore.setArchTimer(at);
+};
+
+//Save the javascript wallet to the remote server
+MyWallet.backupWallet = function(method, successcallback, errorcallback) {
+  var sharedKey = WalletStore.getSharedKey();
+  if (!sharedKey || sharedKey.length == 0 || sharedKey.length != 36) {
+    throw 'Cannot backup wallet now. Shared key is not set';
+  }
+
+  WalletStore.disableLogout();
+  WalletStore.clearArchTimer();
+
+  var _errorcallback = function(e) {
+    WalletStore.sendEvent('on_backup_wallet_error');
+
+    WalletStore.sendEvent("msg", {type: "error", message: 'Error Saving Wallet: ' + e});
+
+    // Re-fetch the wallet from server
+    MyWallet.getWallet();
+
+    errorcallback && errorcallback(e);
   };
 
-  this.pollForSessionGUID = function(user_guid, shared_key, resend_code, inputedPassword, twoFACode, success, needs_two_factor_code, wrong_two_factor_code, authorization_received, other_error) {
-    if (WalletStore.isPolling()) return;
-
-    WalletStore.setIsPolling(true);
-
-    $.ajax({
-      dataType: 'json',
-      // contentType: "application/json; charset=utf-8",
-      data: {format : 'plain'},
-      xhrFields: {
-        withCredentials: true
-      },
-      crossDomain: true,
-      type: "GET",
-      url: BlockchainAPI.getRootURL() + 'wallet/poll-for-session-guid',
-      success: function (obj) {
-        var self = this;
-        if (obj.guid) {
-
-          WalletStore.setIsPolling(false);
-
-          authorization_received();
-
-          WalletStore.sendEvent("msg", {type: "success", message: 'Authorization Successful'});
-
-          MyWallet.fetchWalletJson(user_guid, shared_key, resend_code, inputedPassword, twoFACode, success, needs_two_factor_code, wrong_two_factor_code, null, other_error);
-        } else {
-          if (WalletStore.getCounter() < 600) {
-            WalletStore.incrementCounter();
-            setTimeout(function() {
-              $.ajax(self);
-            }, 2000);
-          } else {
-            WalletStore.setIsPolling(false);
-          }
-        }
-      },
-      error : function() {
-        WalletStore.setIsPolling(false);
-      }
-    });
-  };
-
-  this.restoreWallet = function(pw, two_factor_auth_key, success, wrong_two_factor_code, other_error, decrypt_success, build_hd_success) {
-    assert(success, 'Success callback required');
-    assert(other_error, 'Error callback required');
-    assert(decrypt_success, 'Decrypt success callback required');
-    assert(build_hd_success, 'Build HD success callback required');
-
-    if (isInitialized || WalletStore.isRestoringWallet()) {
-      return;
-    }
-
-    function _error(e) {
-      WalletStore.setRestoringWallet(false);
-      WalletStore.sendEvent("msg", {type: "error", message: e});
-
-      WalletStore.sendEvent('error_restoring_wallet');
-      other_error(e);
-    }
-    
-    WalletStore.setRestoringWallet(true);
-        
-    WalletStore.unsafeSetPassword(pw);
-
-    //If we don't have any wallet data then we must have two factor authentication enabled
-    var encryptedWalletData = WalletStore.getEncryptedWalletData();
-    if (encryptedWalletData == null || encryptedWalletData.length == 0) {
-      if (two_factor_auth_key == null) {
-        other_error('Two Factor Authentication code this null');
-        return;
-      }
-
-      if (two_factor_auth_key.length == 0 || two_factor_auth_key.length > 255) {
-        other_error('You must enter a Two Factor Authentication code');
-        return;
-      }       
-
-      $.ajax({
-        timeout: 60000,
-        type: "POST",
-        // contentType: "application/json; charset=utf-8",
-        xhrFields: {
-          withCredentials: true
-        },
-        crossDomain: true,
-        url: BlockchainAPI.getRootURL() + "wallet",
-        data :  { guid: WalletStore.getGuid(), payload: two_factor_auth_key, length : two_factor_auth_key.length,  method : 'get-wallet', format : 'plain', api_code : WalletStore.getAPICode()},
-        success: function(data) {
-          if (data == null || data.length == 0) {
-            other_error('Server Return Empty Wallet Data');
-            return;
-          }
-
-          if (data != 'Not modified') {
-            WalletStore.setEncryptedWalletData(data);
-          }
-          
-          internalRestoreWallet(
-            function() {
-              WalletStore.setRestoringWallet(false);
-              
-              didDecryptWallet(success);
-           }, 
-           _error, 
-           decrypt_success, 
-           build_hd_success
-         );
-        },
-        error : function (response) {
-          _error(response.responseText);
-          wrong_two_factor_code();
-        }
-      });
-    } else {
-      internalRestoreWallet(function() {
-        WalletStore.setRestoringWallet(false);
-
-        didDecryptWallet(success);
-      }, _error, decrypt_success, build_hd_success);
-    }
-  };
-
-  this.getIsInitialized = function() {
-    return isInitialized;
-  };
-
-  function setIsInitialized() {
-    if (isInitialized) return;
-
-    webSocketConnect(wsSuccess);
-
-    isInitialized = true;
-  }
-
-  this.connectWebSocket = function() {
-    webSocketConnect(wsSuccess);
-  };
-
-  function emailBackup() {
-    MyWallet.securePost("wallet", { method : 'email-backup' }, function(data) {
-      WalletStore.sendEvent("msg", {type: "success", message: 'backup-success' + data});
-    }, function(e) {
-      WalletStore.sendEvent("msg", {type: "error", message: e.responseText});
-    });
-  }
-
-  //Can call multiple times in a row and it will backup only once after a certain delay of activity
-  this.backupWalletDelayed = function(method, success, error, extra) {
-    var sharedKey = WalletStore.getSharedKey();
-    if (!sharedKey || sharedKey.length == 0 || sharedKey.length != 36) {
-      throw 'Cannot backup wallet now. Shared key is not set';
-    }
-
-    WalletStore.disableLogout();
-    WalletStore.setIsSynchronizedWithServer(false);
-    WalletStore.clearArchTimer();
-
-    var at = setTimeout(
-                function (){
-                  MyWallet.backupWallet(method, success, error, extra);
-                }
-                , 3000);
-    WalletStore.setArchTimer(at);
-  };
-
-  //Save the javascript wallet to the remote server
-  this.backupWallet = function(method, successcallback, errorcallback) {
-    var sharedKey = WalletStore.getSharedKey();
-    if (!sharedKey || sharedKey.length == 0 || sharedKey.length != 36) {
-      throw 'Cannot backup wallet now. Shared key is not set';
-    }
-
-    WalletStore.disableLogout();
-    WalletStore.clearArchTimer();
-
-    var _errorcallback = function(e) {
-      WalletStore.sendEvent('on_backup_wallet_error');
-
-      WalletStore.sendEvent("msg", {type: "error", message: 'Error Saving Wallet: ' + e});
-
-      // Re-fetch the wallet from server
-      MyWallet.getWallet();
-
-      errorcallback && errorcallback(e);
-    };
-
-    try {
-      if (method == null) {
-        method = 'update';
-      }
-
-      var data = MyWallet.makeWalletJSON();
-      WalletStore.setLocalWalletJson(data); // I think this is not necessary
-
-      //Everything looks ok, Encrypt the JSON output
-      var crypted = WalletCrypto.encryptWallet( data
+  try {
+    if (method == null) {
+      method = 'update';
+    }
+
+    var data = MyWallet.makeWalletJSON();
+    WalletStore.setLocalWalletJson(data); // I think this is not necessary
+
+    //Everything looks ok, Encrypt the JSON output
+    var crypted = WalletCrypto.encryptWallet( data
                                               , WalletStore.getPassword()
                                               , WalletStore.getPbkdf2Iterations()
                                               , WalletStore.didUpgradeToHd() ?  3.0 : 2.0 );
 
-      if (crypted.length == 0) {
-        throw 'Error encrypting the JSON output';
-      }
-
-      //Now Decrypt the it again to double check for any possible corruption
-      WalletCrypto.decryptWallet(crypted, WalletStore.getPassword(), function(obj) {
-        try {
-          var old_checksum = WalletStore.getPayloadChecksum();
-          WalletStore.sendEvent('on_backup_wallet_start');
-
-          WalletStore.setEncryptedWalletData(crypted);
-
-          var new_checksum = WalletStore.getPayloadChecksum();
-
-          var data =  {
-            length: crypted.length,
-            payload: crypted,
-            checksum: new_checksum,
-            old_checksum : old_checksum,
-            method : method,
-            format : 'plain',
-            language : WalletStore.getLanguage()
-          };
-
-          if (WalletStore.isSyncPubKeys()) {
-            data.active = WalletStore.getLegacyActiveAddresses().join('|');
-          }
-
-          MyWallet.securePost("wallet", data, function(data) {
-            checkWalletChecksum(new_checksum,
-              function() {
-                WalletStore.tagLegacyAddressesAsSaved();
-
-                if (successcallback != null)
-                  successcallback();
-
-                WalletStore.setIsSynchronizedWithServer(true);
-                WalletStore.enableLogout();
-                var log_time_out = setTimeout(MyWallet.logout, WalletStore.getLogoutTime());
-                WalletStore.setLogoutTimeout(log_time_out);
-                WalletStore.sendEvent('on_backup_wallet_success');
-            },
-              function() {
-                _errorcallback('Checksum Did Not Match Expected Value');
-                WalletStore.enableLogout();
-            });
-          }, function(e) {
-            _errorcallback(e.responseText);
-            WalletStore.enableLogout();
-          });
-        } catch (e) {
-          _errorcallback(e);
+    if (crypted.length == 0) {
+      throw 'Error encrypting the JSON output';
+    }
+
+    //Now Decrypt the it again to double check for any possible corruption
+    WalletCrypto.decryptWallet(crypted, WalletStore.getPassword(), function(obj) {
+      try {
+        var old_checksum = WalletStore.getPayloadChecksum();
+        WalletStore.sendEvent('on_backup_wallet_start');
+
+        WalletStore.setEncryptedWalletData(crypted);
+
+        var new_checksum = WalletStore.getPayloadChecksum();
+
+        var data =  {
+          length: crypted.length,
+          payload: crypted,
+          checksum: new_checksum,
+          old_checksum : old_checksum,
+          method : method,
+          format : 'plain',
+          language : WalletStore.getLanguage()
+        };
+
+        if (WalletStore.isSyncPubKeys()) {
+          data.active = WalletStore.getLegacyActiveAddresses().join('|');
+        }
+
+        MyWallet.securePost("wallet", data, function(data) {
+          checkWalletChecksum(new_checksum,
+                              function() {
+                                WalletStore.tagLegacyAddressesAsSaved();
+
+                                if (successcallback != null)
+                                  successcallback();
+
+                                WalletStore.setIsSynchronizedWithServer(true);
+                                WalletStore.enableLogout();
+                                var log_time_out = setTimeout(MyWallet.logout, WalletStore.getLogoutTime());
+                                WalletStore.setLogoutTimeout(log_time_out);
+                                WalletStore.sendEvent('on_backup_wallet_success');
+                              },
+                              function() {
+                                _errorcallback('Checksum Did Not Match Expected Value');
+                                WalletStore.enableLogout();
+                              });
+        }, function(e) {
+          _errorcallback(e.responseText);
           WalletStore.enableLogout();
-        };
+        });
+      } catch (e) {
+        _errorcallback(e);
+        WalletStore.enableLogout();
+      };
+    },
+                               function(e) {
+                                 console.log(e);
+                                 throw("Decryption failed");
+                               });
+  } catch (e) {
+    _errorcallback(e);
+    WalletStore.enableLogout();
+  }
+};
+
+MyWallet.handleNTPResponse = function(obj, clientTime) {
+  //Calculate serverTimeOffset using NTP alog
+  var nowTime = (new Date()).getTime();
+  if (obj.clientTimeDiff && obj.serverTime) {
+    var serverClientResponseDiffTime = nowTime - obj.serverTime;
+    var responseTime = (obj.clientTimeDiff - nowTime + clientTime - serverClientResponseDiffTime) / 2;
+
+    var thisOffset = (serverClientResponseDiffTime - responseTime) / 2;
+
+    if (WalletStore.isHaveSetServerTime()) {
+      var sto = (WalletStore.getServerTimeOffset() + thisOffset) / 2;
+      WalletStore.setServerTimeOffset(sto);
+    } else {
+      WalletStore.setServerTimeOffset(thisOffset);
+      WalletStore.setHaveSetServerTime();
+      MyStore.put('server_time_offset', ''+WalletStore.getServerTimeOffset());
+    }
+
+    console.log('Server Time offset ' + WalletStore.getServerTimeOffset() + 'ms - This offset ' + thisOffset);
+  }
+};
+
+/**
+ * @param {string} address bitcoin address
+ * @param {string} message message
+ * @return {string} message signature in base64
+ */
+MyWallet.signmessage = function(address, message) {
+  var addr = WalletStore.getAddress(address);
+
+  if (!addr.priv)
+    throw 'Cannot sign a watch only address';
+
+  var decryptedpk = MyWallet.decodePK(addr.priv);
+
+  var key = new ECKey(new BigInteger.fromBuffer(decryptedpk), false);
+  if (key.pub.getAddress().toString() != address) {
+    key = new ECKey(new BigInteger.fromBuffer(decryptedpk), true);
+  }
+
+  var signatureBuffer = Bitcoin.Message.sign(key, message, Bitcoin.networks.bitcoin);
+  return signatureBuffer.toString("base64", 0, signatureBuffer.length);
+};
+
+/**
+ * @param {string} input second password
+ * @return {boolean} whether input matches set second password
+ */
+MyWallet.isCorrectSecondPassword = function(input) {
+  if (! WalletStore.getDoubleEncryption()) {
+    throw 'No second password set';
+  }
+
+  var thash = CryptoJS.SHA256(WalletStore.getSharedKey() + input);
+
+  var password_hash = hashPassword(thash, WalletStore.getPbkdf2Iterations()-1);  //-1 because we have hashed once in the previous line
+
+  if (password_hash == WalletStore.getDPasswordHash()) {
+    return true;
+  }
+
+  return false;
+};
+
+/**
+ * @param {string} input second password
+ * @return {boolean} whether input matches second password
+ */
+MyWallet.validateSecondPassword = function(input) {
+  var thash = CryptoJS.SHA256(WalletStore.getSharedKey() + input);
+
+  var password_hash = hashPassword(thash, WalletStore.getPbkdf2Iterations()-1);  //-1 because we have hashed once in the previous line
+
+  if (password_hash == WalletStore.getDPasswordHash()) {
+    return true;
+  }
+
+  //Try 10 rounds
+  if (WalletStore.getPbkdf2Iterations() != 10) {
+    var iter_10_hash = hashPassword(thash, 10-1);  //-1 because we have hashed once in the previous line
+
+    if (iter_10_hash == WalletStore.getDPasswordHash()) {
+      // dpassword = input;
+      WalletStore.setDPasswordHash(password_hash);
+      return true;
+    }
+  }
+
+  /*
+   //disable old crypto stuff
+   //Otherwise try SHA256 + salt
+   if (Crypto.util.bytesToHex(thash) == dpasswordhash) {
+   dpasswordhash = password_hash;
+   return true;
+   }
+
+   //Legacy as I made a bit of a mistake creating a SHA256 hash without the salt included
+   var leghash = Crypto.SHA256(input);
+
+   if (leghash == dpasswordhash) {
+   dpasswordhash = password_hash;
+   return true;
+   }
+   //*/
+
+  return false;
+};
+
+MyWallet.runCompressedCheck = function() {
+  var to_check = [];
+  var key_map = {};
+
+  // TODO: this probably can be abstracted too in WalletStore
+  var addresses = WalletStore.getAddresses();
+  for (var key in addresses) {
+    var addr = addresses[key];
+
+    if (addr.priv != null) {
+      var decryptedpk = MyWallet.decodePK(addr.priv);
+
+      var privatekey = new ECKey(new BigInteger.fromBuffer(decryptedpk), false);
+
+      var uncompressed_address = MyWallet.getUnCompressedAddressString(privatekey);
+      var compressed_address = MyWallet.getCompressedAddressString(privatekey);
+
+      var isCompressed = false;
+      if (addr.addr != uncompressed_address) {
+        key_map[uncompressed_address] = addr.priv;
+        to_check.push(uncompressed_address);
+      }
+
+      if (addr.addr != compressed_address) {
+        key_map[compressed_address] = addr.priv;
+        to_check.push(compressed_address);
+        isCompressed = true;
+      }
+    }
+  }
+
+  if (to_check.length == 0) {
+    alert('to_check length == 0');
+  }
+
+  BlockchainAPI.get_balances(to_check, function(results) {
+    var total_balance = 0;
+    for (var key in results) {
+      var balance = results[key].final_balance;
+      if (balance > 0) {
+        var ecKey = new ECKey(new BigInteger.fromBuffer(MyWallet.decodePK(key_map[key])), isCompressed);
+
+        var address = ecKey.getBitcoinAddress().toString();
+
+        if (MyWallet.addPrivateKey(ecKey, {compressed : address != key, app_name : IMPORTED_APP_NAME, app_version : IMPORTED_APP_VERSION})) {
+          alert(formatBTC(balance) + ' claimable in address ' + key);
+        }
+      }
+      total_balance += balance;
+    }
+
+    alert(formatBTC(total_balance) + ' found in compressed addresses');
+
+    if (total_balance > 0) {
+      MyWallet.backupWallet('update', function() {
+        MyWallet.get_history();
+      });
+    }
+  });
+};
+
+/**
+ * Check the integrity of all keys in the wallet
+ * @param {string?} second_password Second password to decrypt private keys if set
+ */
+MyWallet.checkAllKeys = function(second_password) {
+
+  var sharedKey = WalletStore.getSharedKey();
+  var pbkdf2_iterations = WalletStore.getPbkdf2Iterations();
+
+  // TODO: this probably can be abstracted too in WalletStore
+  var addresses = WalletStore.getAddresses();
+
+  for (var key in addresses) {
+    var addr = addresses[key];
+
+    if (addr.addr == null) {
+      console.log('Null Address Found in wallet ' + key);
+      throw 'Null Address Found in wallet ' + key;
+    }
+
+    //Will throw an exception if the checksum does not validate
+    if (addr.addr.toString() == null) {
+      console.log('Error decoding wallet address ' + addr.addr);
+      throw 'Error decoding wallet address ' + addr.addr;
+    }
+
+    if (addr.priv != null) {
+      var decryptedpk;
+
+      if(addr.priv == null || second_password == null) {
+        decryptedpk = addr.priv;
+      } else {
+        decryptedpk = WalletCrypto.decryptSecretWithSecondPassword(addr.priv, second_password, sharedKey, pbkdf2_iterations);
+      }
+
+      var decodedpk = MyWallet.B58LegacyDecode(decryptedpk);
+
+      var privatekey = new ECKey(new BigInteger.fromBuffer(decodedpk), false);
+
+      var actual_addr = MyWallet.getUnCompressedAddressString(privatekey);
+      if (actual_addr != addr.addr && MyWallet.getCompressedAddressString(privatekey) != addr.addr) {
+        console.log('Private key does not match bitcoin address ' + addr.addr + " != " + actual_addr);
+        throw 'Private key does not match bitcoin address ' + addr.addr + " != " + actual_addr;
+      }
+
+      if (second_password != null) {
+        addr.priv = WalletCrypto.encryptSecretWithSecondPassword(decryptedpk, second_password, sharedKey, pbkdf2_iterations);
+      }
+    }
+  }
+
+  for (var i in MyWallet.getAccounts()) {
+    var account = WalletStore.getHDWallet().getAccount(i);
+
+    var decryptedpk;
+    if(account.extendedPrivateKey == null || second_password == null) {
+      decryptedpk = account.extendedPrivateKey;
+    } else {
+      decryptedpk = WalletCrypto.decryptSecretWithSecondPassword(account.extendedPrivateKey, second_password, sharedKey, pbkdf2_iterations);
+    }
+
+    try {
+      var hdWalletAccount = new HDAccount();
+      hdWalletAccount.newNodeFromExtKey(decryptedpk);
+    } catch (e) {
+      console.log('Invalid extended private key');
+      throw 'Invalid extended private key';
+    }
+  }
+
+  WalletStore.sendEvent("msg", {type: "success", message: 'wallet-success ' + 'Wallet verified.'});
+};
+
+/**
+ * @param {string} inputedEmail user email
+ * @param {string} inputedPassword user main password
+ * @param {string} languageCode fiat currency code (e.g. USD)
+ * @param {string} currencyCode language code (e.g. en)
+ * @param {function(string, string, string)} success callback function with guid, sharedkey and password
+ * @param {function(string)} error callback function with error message
+ */
+MyWallet.createNewWallet = function(inputedEmail, inputedPassword, languageCode, currencyCode, success, error) {
+  WalletSignup.generateNewWallet(inputedPassword, inputedEmail, function(createdGuid, createdSharedKey, createdPassword) {
+    MyStore.clear();
+    if (languageCode)
+      WalletStore.setLanguage(languageCode);
+
+    WalletStore.setSharedKey(createdSharedKey);
+
+    success(createdGuid, createdSharedKey, createdPassword);
+  }, function (e) {
+    error(e);
+  });
+};
+
+function nKeys(obj) {
+  var size = 0, key;
+  for (key in obj) {
+    size++;
+  }
+  return size;
+};
+
+MyWallet.logout = function(force) {
+  if (!force && WalletStore.isLogoutDisabled())
+    return;
+
+  WalletStore.sendEvent('logging_out');
+
+  if (WalletStore.isDemoWallet()) {
+    window.location = BlockchainAPI.getRootURL() + 'wallet/logout';
+  } else {
+    $.ajax({
+      type: "GET",
+      timeout: 60000,
+      url: BlockchainAPI.getRootURL() + 'wallet/logout',
+      data : {format : 'plain', api_code : WalletStore.getAPICode()},
+      success: function(data) {
+        window.location.reload();
       },
-      function(e) {
-        console.log(e);
-        throw("Decryption failed");
-      });
-    } catch (e) {
-      _errorcallback(e);
-      WalletStore.enableLogout();
-    }
-  };
-
-  this.handleNTPResponse = function(obj, clientTime) {
-    //Calculate serverTimeOffset using NTP alog
-    var nowTime = (new Date()).getTime();
-    if (obj.clientTimeDiff && obj.serverTime) {
-      var serverClientResponseDiffTime = nowTime - obj.serverTime;
-      var responseTime = (obj.clientTimeDiff - nowTime + clientTime - serverClientResponseDiffTime) / 2;
-
-      var thisOffset = (serverClientResponseDiffTime - responseTime) / 2;
-
-      if (WalletStore.isHaveSetServerTime()) {
-        var sto = (WalletStore.getServerTimeOffset() + thisOffset) / 2;
-        WalletStore.setServerTimeOffset(sto);
-      } else {
-        WalletStore.setServerTimeOffset(thisOffset);
-        WalletStore.setHaveSetServerTime();
-        MyStore.put('server_time_offset', ''+WalletStore.getServerTimeOffset());
-      }
-
-      console.log('Server Time offset ' + WalletStore.getServerTimeOffset() + 'ms - This offset ' + thisOffset);
-    }
-  };
-
-  /**
-   * @param {string} address bitcoin address
-   * @param {string} message message
-   * @return {string} message signature in base64
-   */
-  this.signmessage = function(address, message) {
-    var addr = WalletStore.getAddress(address);
-
-    if (!addr.priv)
-      throw 'Cannot sign a watch only address';
-
-    var decryptedpk = MyWallet.decodePK(addr.priv);
-
-    var key = new ECKey(new BigInteger.fromBuffer(decryptedpk), false);
-    if (key.pub.getAddress().toString() != address) {
-      key = new ECKey(new BigInteger.fromBuffer(decryptedpk), true);
-    }
-
-    var signatureBuffer = Bitcoin.Message.sign(key, message, Bitcoin.networks.bitcoin);
-    return signatureBuffer.toString("base64", 0, signatureBuffer.length);
-  };
-
-  /**
-   * @param {string} input second password
-   * @return {boolean} whether input matches set second password
-   */
-  this.isCorrectSecondPassword = function(input) {
-    if (! WalletStore.getDoubleEncryption()) {
-      throw 'No second password set';
-    }
-
-    var thash = CryptoJS.SHA256(WalletStore.getSharedKey() + input);
-
-    var password_hash = hashPassword(thash, WalletStore.getPbkdf2Iterations()-1);  //-1 because we have hashed once in the previous line
-
-    if (password_hash == WalletStore.getDPasswordHash()) {
-      return true;
-    }
-
-    return false;
-  };
-
-  /**
-   * @param {string} input second password
-   * @return {boolean} whether input matches second password
-   */
-  this.validateSecondPassword = function(input) {
-    var thash = CryptoJS.SHA256(WalletStore.getSharedKey() + input);
-
-    var password_hash = hashPassword(thash, WalletStore.getPbkdf2Iterations()-1);  //-1 because we have hashed once in the previous line
-
-    if (password_hash == WalletStore.getDPasswordHash()) {
-      return true;
-    }
-
-    //Try 10 rounds
-    if (WalletStore.getPbkdf2Iterations() != 10) {
-      var iter_10_hash = hashPassword(thash, 10-1);  //-1 because we have hashed once in the previous line
-
-      if (iter_10_hash == WalletStore.getDPasswordHash()) {
-        // dpassword = input;
-        WalletStore.setDPasswordHash(password_hash);
-        return true;
-      }
-    }
-
-    /*
-     //disable old crypto stuff
-     //Otherwise try SHA256 + salt
-     if (Crypto.util.bytesToHex(thash) == dpasswordhash) {
-     dpasswordhash = password_hash;
-     return true;
-     }
-
-     //Legacy as I made a bit of a mistake creating a SHA256 hash without the salt included
-     var leghash = Crypto.SHA256(input);
-
-     if (leghash == dpasswordhash) {
-     dpasswordhash = password_hash;
-     return true;
-     }
-     //*/
-
-    return false;
-  };
-
-  this.runCompressedCheck = function() {
-    var to_check = [];
-    var key_map = {};
-
-    // TODO: this probably can be abstracted too in WalletStore
-    var addresses = WalletStore.getAddresses();
-    for (var key in addresses) {
-      var addr = addresses[key];
-
-      if (addr.priv != null) {
-        var decryptedpk = MyWallet.decodePK(addr.priv);
-
-        var privatekey = new ECKey(new BigInteger.fromBuffer(decryptedpk), false);
-
-        var uncompressed_address = MyWallet.getUnCompressedAddressString(privatekey);
-        var compressed_address = MyWallet.getCompressedAddressString(privatekey);
-
-        var isCompressed = false;
-        if (addr.addr != uncompressed_address) {
-          key_map[uncompressed_address] = addr.priv;
-          to_check.push(uncompressed_address);
-        }
-
-        if (addr.addr != compressed_address) {
-          key_map[compressed_address] = addr.priv;
-          to_check.push(compressed_address);
-          isCompressed = true;
-        }
-      }
-    }
-
-    if (to_check.length == 0) {
-      alert('to_check length == 0');
-    }
-
-    BlockchainAPI.get_balances(to_check, function(results) {
-      var total_balance = 0;
-      for (var key in results) {
-        var balance = results[key].final_balance;
-        if (balance > 0) {
-          var ecKey = new ECKey(new BigInteger.fromBuffer(MyWallet.decodePK(key_map[key])), isCompressed);
-
-          var address = ecKey.getBitcoinAddress().toString();
-
-          if (MyWallet.addPrivateKey(ecKey, {compressed : address != key, app_name : IMPORTED_APP_NAME, app_version : IMPORTED_APP_VERSION})) {
-            alert(formatBTC(balance) + ' claimable in address ' + key);
-          }
-        }
-        total_balance += balance;
-      }
-
-      alert(formatBTC(total_balance) + ' found in compressed addresses');
-
-      if (total_balance > 0) {
-        MyWallet.backupWallet('update', function() {
-          MyWallet.get_history();
-        });
+      error : function() {
+        window.location.reload();
       }
     });
-  };
-
-  /**
-   * Check the integrity of all keys in the wallet
-   * @param {string?} second_password Second password to decrypt private keys if set
-   */
-  this.checkAllKeys = function(second_password) {
-
-    var sharedKey = WalletStore.getSharedKey();
-    var pbkdf2_iterations = WalletStore.getPbkdf2Iterations();
-
-    // TODO: this probably can be abstracted too in WalletStore
-    var addresses = WalletStore.getAddresses();
-
-    for (var key in addresses) {
-      var addr = addresses[key];
-
-      if (addr.addr == null) {
-        console.log('Null Address Found in wallet ' + key);
-        throw 'Null Address Found in wallet ' + key;
-      }
-
-      //Will throw an exception if the checksum does not validate
-      if (addr.addr.toString() == null) {
-        console.log('Error decoding wallet address ' + addr.addr);
-        throw 'Error decoding wallet address ' + addr.addr;
-      }
-
-      if (addr.priv != null) {
-        var decryptedpk;
-
-        if(addr.priv == null || second_password == null) {
-          decryptedpk = addr.priv;
-        } else {
-          decryptedpk = WalletCrypto.decryptSecretWithSecondPassword(addr.priv, second_password, sharedKey, pbkdf2_iterations);
-        }
-
-        var decodedpk = MyWallet.B58LegacyDecode(decryptedpk);
-
-        var privatekey = new ECKey(new BigInteger.fromBuffer(decodedpk), false);
-
-        var actual_addr = MyWallet.getUnCompressedAddressString(privatekey);
-        if (actual_addr != addr.addr && MyWallet.getCompressedAddressString(privatekey) != addr.addr) {
-          console.log('Private key does not match bitcoin address ' + addr.addr + " != " + actual_addr);
-          throw 'Private key does not match bitcoin address ' + addr.addr + " != " + actual_addr;
-        }
-
-        if (second_password != null) {
-          addr.priv = WalletCrypto.encryptSecretWithSecondPassword(decryptedpk, second_password, sharedKey, pbkdf2_iterations);
-        }
-      }
-    }
-
-    for (var i in MyWallet.getAccounts()) {
-      var account = WalletStore.getHDWallet().getAccount(i);
-
-      var decryptedpk;
-      if(account.extendedPrivateKey == null || second_password == null) {
-        decryptedpk = account.extendedPrivateKey;
-      } else {
-        decryptedpk = WalletCrypto.decryptSecretWithSecondPassword(account.extendedPrivateKey, second_password, sharedKey, pbkdf2_iterations);
-      }
-
-      try {
-        var hdWalletAccount = new HDAccount();
-        hdWalletAccount.newNodeFromExtKey(decryptedpk);
-      } catch (e) {
-        console.log('Invalid extended private key');
-        throw 'Invalid extended private key';
-      }
-    }
-
-    WalletStore.sendEvent("msg", {type: "success", message: 'wallet-success ' + 'Wallet verified.'});
-  };
-
-  /**
-   * @param {string} inputedEmail user email
-   * @param {string} inputedPassword user main password
-   * @param {string} languageCode fiat currency code (e.g. USD)
-   * @param {string} currencyCode language code (e.g. en)
-   * @param {function(string, string, string)} success callback function with guid, sharedkey and password
-   * @param {function(string)} error callback function with error message
-   */
-  this.createNewWallet = function(inputedEmail, inputedPassword, languageCode, currencyCode, success, error) {
-    WalletSignup.generateNewWallet(inputedPassword, inputedEmail, function(createdGuid, createdSharedKey, createdPassword) {
-      MyStore.clear();
-      if (languageCode)
-        WalletStore.setLanguage(languageCode);
-
-      WalletStore.setSharedKey(createdSharedKey);
-
-      success(createdGuid, createdSharedKey, createdPassword);
-    }, function (e) {
-      error(e);
-    });
-  };
-
-  function nKeys(obj) {
-    var size = 0, key;
-    for (key in obj) {
-      size++;
-    }
-    return size;
-  };
-
-  this.logout = function(force) {
-    if (!force && WalletStore.isLogoutDisabled())
-      return;
-
-    WalletStore.sendEvent('logging_out');
-
-    if (WalletStore.isDemoWallet()) {
-      window.location = BlockchainAPI.getRootURL() + 'wallet/logout';
-    } else {
-      $.ajax({
-        type: "GET",
-        timeout: 60000,
-        url: BlockchainAPI.getRootURL() + 'wallet/logout',
-        data : {format : 'plain', api_code : WalletStore.getAPICode()},
-        success: function(data) {
-          window.location.reload();
-        },
-        error : function() {
-          window.location.reload();
-        }
-      });
-    }
-  };
-
-  function parseMiniKey(miniKey) {
-    var check = Bitcoin.crypto.sha256(miniKey + "?");
-
-    if (check[0] !== 0x00) {
-      throw 'Invalid mini key';
-    }
-
-    return Bitcoin.crypto.sha256(miniKey);
-  }
-
-  this.detectPrivateKeyFormat = function(key) {
-    // 51 characters base58, always starts with a '5'
-    if (/^5[123456789ABCDEFGHJKLMNPQRSTUVWXYZabcdefghijkmnopqrstuvwxyz]{50}$/.test(key))
-      return 'sipa';
-
-    //52 character compressed starts with L or K
-    if (/^[LK][123456789ABCDEFGHJKLMNPQRSTUVWXYZabcdefghijkmnopqrstuvwxyz]{51}$/.test(key))
-      return 'compsipa';
-
-    // 52 characters base58
-    if (/^[123456789ABCDEFGHJKLMNPQRSTUVWXYZabcdefghijkmnopqrstuvwxyz]{44}$/.test(key) || /^[123456789ABCDEFGHJKLMNPQRSTUVWXYZabcdefghijkmnopqrstuvwxyz]{43}$/.test(key))
-      return 'base58';
-
-    if (/^[A-Fa-f0-9]{64}$/.test(key))
-      return 'hex';
-
-    if (/^[ABCDEFGHIJKLMNOPQRSTUVWXYZabcdefghijklmnopqrstuvwxyz0123456789=+\/]{44}$/.test(key))
-      return 'base64';
-
-    if (/^6P[123456789ABCDEFGHJKLMNPQRSTUVWXYZabcdefghijkmnopqrstuvwxyz]{56}$/.test(key))
-      return 'bip38';
-
-    if (/^S[123456789ABCDEFGHJKLMNPQRSTUVWXYZabcdefghijkmnopqrstuvwxyz]{21}$/.test(key) ||
-        /^S[123456789ABCDEFGHJKLMNPQRSTUVWXYZabcdefghijkmnopqrstuvwxyz]{25}$/.test(key) ||
-        /^S[123456789ABCDEFGHJKLMNPQRSTUVWXYZabcdefghijkmnopqrstuvwxyz]{29}$/.test(key) ||
-        /^S[123456789ABCDEFGHJKLMNPQRSTUVWXYZabcdefghijkmnopqrstuvwxyz]{30}$/.test(key)) {
-
-      var testBytes = Bitcoin.crypto.sha256(key + "?");
-
-      if (testBytes[0] === 0x00 || testBytes[0] === 0x01)
-        return 'mini';
-    }
-
-    return null;
-
-    console.error('Unknown Key Format ' + key);
-  };
-
-  function buffertoByteArray(value) {
-    return BigInteger.fromBuffer(value).toByteArray();
-  }
-
-  this.privateKeyStringToKey = function(value, format) {
-    var key_bytes = null;
-
-    if (format == 'base58') {
-      key_bytes = buffertoByteArray(Base58.decode(value));
-    } else if (format == 'base64') {
-      key_bytes = buffertoByteArray(new Buffer(value, 'base64'));
-    } else if (format == 'hex') {
-      key_bytes = buffertoByteArray(new Buffer(value, 'hex'));
-    } else if (format == 'mini') {
-      key_bytes = buffertoByteArray(parseMiniKey(value));
-    } else if (format == 'sipa') {
-      var tbytes = buffertoByteArray(Base58.decode(value));
-      tbytes.shift(); //extra shift cuz BigInteger.fromBuffer prefixed extra 0 byte to array
-      tbytes.shift();
-      key_bytes = tbytes.slice(0, tbytes.length - 4);
-
-    } else if (format == 'compsipa') {
-      var tbytes = buffertoByteArray(Base58.decode(value));
-      tbytes.shift(); //extra shift cuz BigInteger.fromBuffer prefixed extra 0 byte to array
-      tbytes.shift();
-      tbytes.pop();
-      key_bytes = tbytes.slice(0, tbytes.length - 4);
-    } else {
-      throw 'Unsupported Key Format';
-    }
-
-    if (key_bytes.length != 32 && key_bytes.length != 33)
-      throw 'Result not 32 or 33 bytes in length';
-
-    return new ECKey(new BigInteger.fromByteArrayUnsigned(key_bytes), (format == 'compsipa'));
-  };
-
-};
-
-module.exports = MyWallet;+  }
+};
+
+function parseMiniKey(miniKey) {
+  var check = Bitcoin.crypto.sha256(miniKey + "?");
+
+  if (check[0] !== 0x00) {
+    throw 'Invalid mini key';
+  }
+
+  return Bitcoin.crypto.sha256(miniKey);
+}
+
+MyWallet.detectPrivateKeyFormat = function(key) {
+  // 51 characters base58, always starts with a '5'
+  if (/^5[123456789ABCDEFGHJKLMNPQRSTUVWXYZabcdefghijkmnopqrstuvwxyz]{50}$/.test(key))
+    return 'sipa';
+
+  //52 character compressed starts with L or K
+  if (/^[LK][123456789ABCDEFGHJKLMNPQRSTUVWXYZabcdefghijkmnopqrstuvwxyz]{51}$/.test(key))
+    return 'compsipa';
+
+  // 52 characters base58
+  if (/^[123456789ABCDEFGHJKLMNPQRSTUVWXYZabcdefghijkmnopqrstuvwxyz]{44}$/.test(key) || /^[123456789ABCDEFGHJKLMNPQRSTUVWXYZabcdefghijkmnopqrstuvwxyz]{43}$/.test(key))
+    return 'base58';
+
+  if (/^[A-Fa-f0-9]{64}$/.test(key))
+    return 'hex';
+
+  if (/^[ABCDEFGHIJKLMNOPQRSTUVWXYZabcdefghijklmnopqrstuvwxyz0123456789=+\/]{44}$/.test(key))
+    return 'base64';
+
+  if (/^6P[123456789ABCDEFGHJKLMNPQRSTUVWXYZabcdefghijkmnopqrstuvwxyz]{56}$/.test(key))
+    return 'bip38';
+
+  if (/^S[123456789ABCDEFGHJKLMNPQRSTUVWXYZabcdefghijkmnopqrstuvwxyz]{21}$/.test(key) ||
+      /^S[123456789ABCDEFGHJKLMNPQRSTUVWXYZabcdefghijkmnopqrstuvwxyz]{25}$/.test(key) ||
+      /^S[123456789ABCDEFGHJKLMNPQRSTUVWXYZabcdefghijkmnopqrstuvwxyz]{29}$/.test(key) ||
+      /^S[123456789ABCDEFGHJKLMNPQRSTUVWXYZabcdefghijkmnopqrstuvwxyz]{30}$/.test(key)) {
+
+    var testBytes = Bitcoin.crypto.sha256(key + "?");
+
+    if (testBytes[0] === 0x00 || testBytes[0] === 0x01)
+      return 'mini';
+  }
+
+  return null;
+
+  console.error('Unknown Key Format ' + key);
+};
+
+function buffertoByteArray(value) {
+  return BigInteger.fromBuffer(value).toByteArray();
+}
+
+MyWallet.privateKeyStringToKey = function(value, format) {
+  var key_bytes = null;
+
+  if (format == 'base58') {
+    key_bytes = buffertoByteArray(Base58.decode(value));
+  } else if (format == 'base64') {
+    key_bytes = buffertoByteArray(new Buffer(value, 'base64'));
+  } else if (format == 'hex') {
+    key_bytes = buffertoByteArray(new Buffer(value, 'hex'));
+  } else if (format == 'mini') {
+    key_bytes = buffertoByteArray(parseMiniKey(value));
+  } else if (format == 'sipa') {
+    var tbytes = buffertoByteArray(Base58.decode(value));
+    tbytes.shift(); //extra shift cuz BigInteger.fromBuffer prefixed extra 0 byte to array
+    tbytes.shift();
+    key_bytes = tbytes.slice(0, tbytes.length - 4);
+
+  } else if (format == 'compsipa') {
+    var tbytes = buffertoByteArray(Base58.decode(value));
+    tbytes.shift(); //extra shift cuz BigInteger.fromBuffer prefixed extra 0 byte to array
+    tbytes.shift();
+    tbytes.pop();
+    key_bytes = tbytes.slice(0, tbytes.length - 4);
+  } else {
+    throw 'Unsupported Key Format';
+  }
+
+  if (key_bytes.length != 32 && key_bytes.length != 33)
+    throw 'Result not 32 or 33 bytes in length';
+
+  return new ECKey(new BigInteger.fromByteArrayUnsigned(key_bytes), (format == 'compsipa'));
+};