'use strict';

var MyWallet = module.exports = {};

var assert = require('assert');
var Buffer = require('buffer').Buffer;

var WalletStore = require('./wallet-store');
var WalletCrypto = require('./wallet-crypto');
var WalletSignup = require('./wallet-signup');
var WalletNetwork = require('./wallet-network');
var API = require('./api');
var Wallet = require('./blockchain-wallet');
var Helpers = require('./helpers');
var BlockchainSocket = require('./blockchain-socket');
var BlockchainSettingsAPI = require('./blockchain-settings-api');
var RNG = require('./rng');
var BIP39 = require('bip39');
var Bitcoin = require('bitcoinjs-lib');
// Intentionally not directly included in package.json:
var pbkdf2 = require('pbkdf2').pbkdf2Sync;

var isInitialized = false;
MyWallet.wallet = undefined;
MyWallet.ws = new BlockchainSocket();

// used locally and overridden in iOS
MyWallet.socketConnect = function () {
  MyWallet.ws.connect(onOpen, onMessage, onClose);

  var lastOnChange = { checksum: null };

  function onMessage (message) {
<<<<<<< HEAD
    var obj = null;

    if (!(typeof window === 'undefined')) {
      message = message.data;
    }
    try {
      obj = JSON.parse(message);
    } catch (e) {
      console.log('Websocket error: could not parse message data as JSON: ' + message);
      return;
    }

    if (obj.op === 'on_change') {
      var oldChecksum = WalletStore.generatePayloadChecksum();
      var newChecksum = obj.checksum;

      if (lastOnChange !== newChecksum && oldChecksum !== newChecksum) {
        lastOnChange = newChecksum;

        MyWallet.getWallet();
      }
    } else if (obj.op === 'utx') {
      WalletStore.sendEvent('on_tx_received');
      var sendOnTx = WalletStore.sendEvent.bind(null, 'on_tx');
      MyWallet.wallet.getHistory().then(sendOnTx);
    } else if (obj.op === 'block') {
      var sendOnBlock = WalletStore.sendEvent.bind(null, 'on_block');
      MyWallet.wallet.getHistory().then(sendOnBlock);
      MyWallet.wallet.latestBlock = obj.x;
    } else if (obj.op === 'pong') {
      clearTimeout(MyWallet.ws.pingTimeoutPID);
    } else if (obj.op === 'email_verified') {
      MyWallet.wallet.accountInfo.isEmailVerified = Boolean(obj.x);
      WalletStore.sendEvent('on_email_verified', obj.x);
    }
=======
    MyWallet.getSocketOnMessage(message, lastOnChange);
>>>>>>> b0b3c75e
  }

  function onOpen () {
    WalletStore.sendEvent('ws_on_open');
    MyWallet.ws.send(MyWallet.getSocketOnOpenMessage());
  }

  function onClose () {
    WalletStore.sendEvent('ws_on_close');
  }
};

// used two times
function didDecryptWallet (success) {
  // We need to check if the wallet has changed
  MyWallet.getWallet();
  success();
}

// called by native websocket in iOS
MyWallet.getSocketOnMessage = function (message, lastOnChange) {
  var obj = null;

  if (!(typeof window === 'undefined') && message.data) {
    message = message.data;
  }
  try {
    obj = JSON.parse(message);
  } catch (e) {
    console.log('Websocket error: could not parse message data as JSON: ' + message);
    return;
  }

  if (obj.op === 'on_change') {
    var oldChecksum = WalletStore.generatePayloadChecksum();
    var newChecksum = obj.checksum;

    if (lastOnChange.checksum !== newChecksum && oldChecksum !== newChecksum) {
      lastOnChange.checksum = newChecksum;

      MyWallet.getWallet();
    }
  } else if (obj.op === 'utx') {
    WalletStore.sendEvent('on_tx_received');
    var sendOnTx = WalletStore.sendEvent.bind(null, 'on_tx');
    MyWallet.wallet.getHistory().then(sendOnTx);
  } else if (obj.op === 'block') {
    if (obj.x.prevBlockIndex !== MyWallet.wallet.latestBlock.blockIndex && MyWallet.wallet.latestBlock.blockIndex !== 0) {
      // there is a reorg
      MyWallet.wallet.getHistory();
    } else {
      // there is no reorg
      MyWallet.wallet.latestBlock = obj.x;
      var up = function (t) {
        t.updateConfirmationsOnBlock(obj.x.txIndexes);
      };
      MyWallet.wallet.txList._transactions.forEach(up);
    }
    WalletStore.sendEvent('on_block');
  } else if (obj.op === 'pong') {
    clearTimeout(MyWallet.ws.pingTimeoutPID);
  } else if (obj.op === 'email_verified') {
    MyWallet.wallet.accountInfo.isEmailVerified = Boolean(obj.x);
    WalletStore.sendEvent('on_email_verified', obj.x);
  }
};

// called by native websocket in iOS
MyWallet.getSocketOnOpenMessage = function () {
  var accounts = MyWallet.wallet.hdwallet ? MyWallet.wallet.hdwallet.activeXpubs : [];
  return MyWallet.ws.msgOnOpen(MyWallet.wallet.guid, MyWallet.wallet.activeAddresses, accounts);
};

// Fetch a new wallet from the server
// success(modified true/false)
// used locally and iOS
MyWallet.getWallet = function (success, error) {
  var data = {method: 'wallet.aes.json', format: 'json'};

  if (WalletStore.getPayloadChecksum() && WalletStore.getPayloadChecksum().length > 0) {
    data.checksum = WalletStore.getPayloadChecksum();
  }

  API.securePostCallbacks('wallet', data, function (obj) {
    if (!obj.payload || obj.payload === 'Not modified') {
      if (success) success();
      return;
    }

    WalletStore.setEncryptedWalletData(obj.payload);

    MyWallet.decryptAndInitializeWallet(function () {
      MyWallet.wallet.getHistory();

      if (success) success();
    }, function () {
      // When re-fetching the wallet after a remote update, if we can't decrypt
      // it, logout for safety.
      MyWallet.logout(true);
      if (error) { error(); }
    });
  }, function (e) {
    if (error) error();
  });
};

MyWallet.decryptAndInitializeWallet = function (success, error, decryptSuccess, buildHdSuccess) {
  assert(success, 'Success callback required');
  assert(error, 'Error callback required');
  var encryptedWalletData = WalletStore.getEncryptedWalletData();

  if (encryptedWalletData === undefined || encryptedWalletData === null || encryptedWalletData.length === 0) {
    error('No Wallet Data To Decrypt');
    return;
  }
  WalletCrypto.decryptWallet(
    encryptedWalletData,
    WalletStore.getPassword(),
    function (obj, rootContainer) {
      MyWallet.wallet = new Wallet(obj);

      // this sanity check should be done on the load
      // if (!sharedKey || sharedKey.length == 0 || sharedKey.length != 36) {
      //   throw new Error('Shared Key is invalid');
      // }

      // TODO: pbkdf2 iterations should be stored correctly on wallet wrapper
      if (rootContainer) {
        WalletStore.setPbkdf2Iterations(rootContainer.pbkdf2_iterations);
      }
      // If we don't have a checksum then the wallet is probably brand new - so we can generate our own
      var checkSum = WalletStore.getPayloadChecksum();
      if (checkSum === undefined || checkSum === null || checkSum.length === 0) {
        WalletStore.setPayloadChecksum(WalletStore.generatePayloadChecksum());
      }
      if (MyWallet.wallet.isUpgradedToHD === false) {
        WalletStore.sendEvent('hd_wallets_does_not_exist');
      }
      setIsInitialized();
      decryptSuccess && decryptSuccess();
      success();
    },
    error
  );
};

// used in the frontend
MyWallet.makePairingCode = function (success, error) {
  try {
    API.securePostCallbacks('wallet', { method: 'pairing-encryption-password' }, function (encryptionPhrase) {
      var pwHex = new Buffer(WalletStore.getPassword()).toString('hex');
      var encrypted = WalletCrypto.encrypt(MyWallet.wallet.sharedKey + '|' + pwHex, encryptionPhrase, 10);
      success('1|' + MyWallet.wallet.guid + '|' + encrypted);
    }, function (e) {
      error(e);
    });
  } catch (e) {
    error(e);
  }
};

/* guid: the wallet identifier
   password: to decrypt the wallet (which happens in the browser)
   server credentials:
     twoFactor: 2FA {type: ..., code: ....} or null
     sharedKey: if present, it bypasses 2FA and browser verification
   callbacks:
     needsTwoFactorCode
     wrongTwoFactorCode
     authorizationRequired: this is a new browser
     didFetch: wallet has been downloaded from the server
     didDecrypt wallet has been decrypted (with the password)
     didBuildHD: HD part of wallet has been constructed in memory */

MyWallet.login = function (guid, password, credentials, callbacks) {
  assert(credentials.twoFactor !== undefined, '2FA code must be null or set');
  assert(
    credentials.twoFactor === null ||
    (Helpers.isPositiveInteger(credentials.twoFactor.type) && Helpers.isString(credentials.twoFactor.code))
  );

  var loginPromise = new Promise(function (resolve, reject) {
    if (guid === WalletStore.getGuid() && WalletStore.getEncryptedWalletData()) {
      // If we already fetched the wallet before (e.g.
      // after user enters a wrong password), don't fetch it again:
      MyWallet.initializeWallet(password, callbacks.didDecrypt, callbacks.didBuildHD).then(function () {
        resolve({guid: guid});
      }).catch(function (e) {
        reject(e);
      });
    } else if (credentials.sharedKey) {
      // If the shared key is known, 2FA and browser verification are skipped.
      // No session is needed in that case.
      return WalletNetwork.fetchWalletWithSharedKey(guid, credentials.sharedKey)
        .then(function (obj) {
          callbacks.didFetch && callbacks.didFetch();
          MyWallet.didFetchWallet(obj).then(function () {
            MyWallet.initializeWallet(password, callbacks.didDecrypt, callbacks.didBuildHD).then(function () {
              resolve({guid: guid});
            }).catch(function (e) {
              reject(e);
            });
          });
        });
    } else {
      // Estabish a session to enable 2FA and browser verification:
      WalletNetwork.establishSession(credentials.sessionToken)
      .then(function (token) {
        if (typeof callbacks.newSessionToken === 'function') {
          callbacks.newSessionToken(token);
        }
        // If a new browser is used, the user receives a verification email.
        // We wait for them to click the link.
        var authorizationRequired = function () {
          var promise = new Promise(function (resolveA, rejectA) { // eslint-disable-line promise/param-names
            if (typeof (callbacks.authorizationRequired) === 'function') {
              callbacks.authorizationRequired(function () {
                WalletNetwork.pollForSessionGUID(token).then(function () {
                  resolveA();
                }).catch(function (error) {
                  rejectA(error);
                });
              });
            }
          });
          return promise;
        };

        var needsTwoFactorCode = function (authType) {
          callbacks.needsTwoFactorCode(authType);
        };

        if (credentials.twoFactor) {
          WalletNetwork.fetchWalletWithTwoFactor(guid, token, credentials.twoFactor)
          .then(function (obj) {
            callbacks.didFetch && callbacks.didFetch();
            MyWallet.didFetchWallet(obj).then(function () {
              MyWallet.initializeWallet(password, callbacks.didDecrypt, callbacks.didBuildHD).then(function () {
                resolve({guid: guid});
              }).catch(function (e) {
                reject(e);
              });
            });
          }).catch(function (e) {
            callbacks.wrongTwoFactorCode(e);
          });
        } else {
          // Try without 2FA:
          WalletNetwork.fetchWallet(guid, token, needsTwoFactorCode, authorizationRequired)
          .then(function (obj) {
            callbacks.didFetch && callbacks.didFetch();
            MyWallet.didFetchWallet(obj).then(function () {
              MyWallet.initializeWallet(password, callbacks.didDecrypt, callbacks.didBuildHD).then(function () {
                resolve({guid: guid});
              }).catch(function (e) {
                reject(e);
              });
            });
          }).catch(function (e) {
            reject(e);
          });
        }
      }).catch(function (error) {
        console.log(error.message);
        reject('Unable to establish session');
      });
    }
  });

  return loginPromise;
};

MyWallet.didFetchWallet = function (obj) {
  if (obj.payload && obj.payload.length > 0 && obj.payload !== 'Not modified') {
    WalletStore.setEncryptedWalletData(obj.payload);
  }

  if (obj.language && WalletStore.getLanguage() !== obj.language) {
    WalletStore.setLanguage(obj.language);
  }

  return Promise.resolve();
};

MyWallet.initializeWallet = function (pw, decryptSuccess, buildHdSuccess) {
  var promise = new Promise(function (resolve, reject) {
    if (isInitialized || WalletStore.isRestoringWallet()) {
      return;
    }

    function _success () {
      resolve();
    }

    function _error (e) {
      WalletStore.setRestoringWallet(false);
      WalletStore.sendEvent('msg', {type: 'error', message: e});

      WalletStore.sendEvent('error_restoring_wallet');
      reject(e);
    }

    WalletStore.setRestoringWallet(true);
    WalletStore.unsafeSetPassword(pw);

    MyWallet.decryptAndInitializeWallet(
      function () {
        WalletStore.setRestoringWallet(false);
        didDecryptWallet(_success);
      }
      , _error
      , decryptSuccess
      , buildHdSuccess
    );
  });
  return promise;
};

// used on iOS
MyWallet.getIsInitialized = function () {
  return isInitialized;
};

// used once
function setIsInitialized () {
  if (isInitialized) return;
  MyWallet.socketConnect();
  isInitialized = true;
}

// This should replace backup functions
function syncWallet (successcallback, errorcallback) {
  var panic = function (e) {
    console.log('Panic ' + e);
    window.location.replace('/');
    throw new Error('Save disabled.');
    // kick out of the wallet in a inconsistent state to prevent save
  };

  if (MyWallet.wallet.isEncryptionConsistent === false) {
    panic('The wallet was not fully enc/decrypted');
  }

  if (!MyWallet.wallet || !MyWallet.wallet.sharedKey ||
      MyWallet.wallet.sharedKey.length === 0 ||
      MyWallet.wallet.sharedKey.length !== 36) {
    throw new Error('Cannot backup wallet now. Shared key is not set');
  }

  WalletStore.disableLogout();

  var _errorcallback = function (e) {
    WalletStore.sendEvent('on_backup_wallet_error');
    WalletStore.sendEvent('msg', {type: 'error', message: 'Error Saving Wallet: ' + e});
    // Re-fetch the wallet from server
    MyWallet.getWallet();
    // try to save again:
    // syncWallet(successcallback, errorcallback);
    errorcallback && errorcallback(e);
  };
  try {
    var method = 'update';
    var data = JSON.stringify(MyWallet.wallet, null, 2);
    var crypted = WalletCrypto.encryptWallet(
      data,
      WalletStore.getPassword(),
      WalletStore.getPbkdf2Iterations(),
      MyWallet.wallet.isUpgradedToHD ? 3.0 : 2.0
    );

    if (crypted.length === 0) {
      throw new Error('Error encrypting the JSON output');
    }

    // Now Decrypt the it again to double check for any possible corruption
    WalletCrypto.decryptWallet(crypted, WalletStore.getPassword(), function (obj) {
      try {
        var oldChecksum = WalletStore.getPayloadChecksum();
        WalletStore.sendEvent('on_backup_wallet_start');
        WalletStore.setEncryptedWalletData(crypted);
        var newChecksum = WalletStore.getPayloadChecksum();
        var data = {
          length: crypted.length,
          payload: crypted,
          checksum: newChecksum,
          method: method,
          format: 'plain',
          language: WalletStore.getLanguage()
        };

        if (Helpers.isHex(oldChecksum)) {
          data.old_checksum = oldChecksum;
        }

        if (WalletStore.isSyncPubKeys()) {
          // Include HD addresses unless in lame mode:
          var hdAddresses = (
            MyWallet.wallet.hdwallet !== undefined &&
            MyWallet.wallet.hdwallet.accounts !== undefined
          ) ? [].concat.apply([],
            MyWallet.wallet.hdwallet.accounts.map(function (account) {
              return account.labeledReceivingAddresses;
            })) : [];
          data.active = [].concat.apply([], // eslint-disable-line no-useless-call
            [
              MyWallet.wallet.activeAddresses,
              hdAddresses
            ]
          ).join('|');
        }

        API.securePostCallbacks(
            'wallet',
            data,
            function (data) {
              WalletNetwork.checkWalletChecksum(
                  newChecksum,
                  function () {
                    WalletStore.setIsSynchronizedWithServer(true);
                    WalletStore.enableLogout();
                    WalletStore.sendEvent('on_backup_wallet_success');
                    successcallback && successcallback();
                  },
                  function () {
                    _errorcallback('Checksum Did Not Match Expected Value');
                    WalletStore.enableLogout();
                  }
              );
            },
            function (e) {
              WalletStore.enableLogout();
              _errorcallback(e);
            }
        );
      } catch (e) {
        _errorcallback(e);
        WalletStore.enableLogout();
      }
    }, function (e) {
      console.log(e);
      throw new Error('Decryption failed');
    });
  } catch (e) {
    _errorcallback(e);
    WalletStore.enableLogout();
  }
}
MyWallet.syncWallet = Helpers.asyncOnce(syncWallet, 1500, function () {
  console.log('SAVE CALLED...');
  WalletStore.setIsSynchronizedWithServer(false);
});

/**
 * @param {string} inputedEmail user email
 * @param {string} inputedPassword user main password
 * @param {string} languageCode fiat currency code (e.g. USD)
 * @param {string} currencyCode language code (e.g. en)
 * @param {function (string, string, string)} success callback function with guid, sharedkey and password
 * @param {function (string)} error callback function with error message
 * @param {string} mnemonic: optional BIP 39 mnemonic
 * @param {string} bip39Password: optional BIP 39 passphrase
 */
 // used on mywallet, iOS and frontend
MyWallet.createNewWallet = function (inputedEmail, inputedPassword, firstAccountName, languageCode, currencyCode, successCallback, errorCallback) {
  var success = function (createdGuid, createdSharedKey, createdPassword, sessionToken) {
    if (languageCode) {
      WalletStore.setLanguage(languageCode);
      BlockchainSettingsAPI.changeLanguage(languageCode, function () {});
    }

    if (currencyCode) {
      BlockchainSettingsAPI.changeLocalCurrency(currencyCode, function () {});
    }

    WalletStore.unsafeSetPassword(createdPassword);
    successCallback(createdGuid, createdSharedKey, createdPassword, sessionToken);
  };

  var saveWallet = function (wallet) {
    // Generate a session token to facilitate future login attempts:
    WalletNetwork.establishSession(null).then(function (sessionToken) {
      WalletNetwork.insertWallet(wallet.guid, wallet.sharedKey, inputedPassword, {email: inputedEmail}, undefined, sessionToken).then(function () {
        success(wallet.guid, wallet.sharedKey, inputedPassword, sessionToken);
      }).catch(function (e) {
        errorCallback(e);
      });
    });
  };

  try {
    var mnemonic = BIP39.generateMnemonic(undefined, RNG.run.bind(RNG));
    WalletSignup.generateNewWallet(inputedPassword, inputedEmail, mnemonic, undefined, firstAccountName, saveWallet, errorCallback);
  } catch (e) {
    errorCallback(e);
  }
};

// used on frontend
MyWallet.recoverFromMnemonic = function (inputedEmail, inputedPassword, mnemonic, bip39Password, successCallback, error, startedRestoreHDWallet, accountProgress, generateUUIDProgress, decryptWalletProgress) {
  var walletGenerated = function (wallet) {
    var saveWallet = function () {
      // Generate a session token to facilitate future login attempts:
      WalletNetwork.establishSession(null).then(function (sessionToken) {
        WalletNetwork.insertWallet(wallet.guid, wallet.sharedKey, inputedPassword, {email: inputedEmail}, decryptWalletProgress, sessionToken).then(function () {
          successCallback({guid: wallet.guid, sharedKey: wallet.sharedKey, password: inputedPassword, sessionToken: sessionToken});
        });
      });
    };

    WalletStore.unsafeSetPassword(inputedPassword);
    wallet.scanBip44(undefined, startedRestoreHDWallet, accountProgress).then(saveWallet).catch(error);
  };

  WalletSignup.generateNewWallet(inputedPassword, inputedEmail, mnemonic, bip39Password, null, walletGenerated, error, generateUUIDProgress, decryptWalletProgress);
};

// used frontend and mywallet
MyWallet.logout = function (sessionToken, force) {
  if (!force && WalletStore.isLogoutDisabled()) {
    return;
  }

  var reload = function () {
    try { window.location.reload(); } catch (e) {
      console.log(e);
    }
  };
  var data = {format: 'plain', api_code: API.API_CODE};
  WalletStore.sendEvent('logging_out');

  var headers = {sessionToken: sessionToken};

  API.request('GET', 'wallet/logout', data, headers).then(reload).catch(reload);
};

// In case of a non-mainstream browser, ensure it correctly implements the
// math needed to derive addresses from a mnemonic.
MyWallet.browserCheck = function () {
  var mnemonic = 'daughter size twenty place alter glass small bid purse october faint beyond';
  var seed = BIP39.mnemonicToSeed(mnemonic, '');
  var masterkey = Bitcoin.HDNode.fromSeedBuffer(seed);

  var account = masterkey.deriveHardened(44).deriveHardened(0).deriveHardened(0);
  var address = account.derive(0).derive(0).getAddress();
  return address === '1QBWUDG4AFL2kFmbqoZ9y4KsSpQoCTZKRw';
};

// Takes about 100 ms on a Macbook Pro
MyWallet.browserCheckFast = function () {
  var mnemonic = 'daughter size twenty place alter glass small bid purse october faint beyond';

  var seed = pbkdf2(mnemonic, 'mnemonic', 100, 64, 'sha512');
  var seedString = seed.toString('hex');

  if (seedString !== '25357208f6fcbde803b4f333e59ce7a0ebe8b77b0390fa8b72899496f50fcc3707c65debf6102b19912cd0ccb36a2332cfebecb53e61b5fa79f11592c825bdda') {
    return false;
  }

  seed = Buffer('9f3ad67c5f1eebbffcc8314cb8a3aacbfa28046fd4b3d0af6965a8c804a603e57f5b551320eca4017267550e5b01e622978c133f2085c5999f7ef57a340d0ae2', 'hex');

  // master node -> xpriv (1 ms)
  var masterkey = Bitcoin.HDNode.fromSeedBuffer(seed);
  var xpriv = masterkey.toString();

  if (xpriv !== 'xprv9s21ZrQH143K44XyzPUorz65tsvifDFiWZRoqeM69iTeYXd5KbSrz4WEAbWwB2CY6jCGJ2pKdXgw66oQPePPifrpxhWuGoDkumMGCZQwduP') {
    return false;
  }

  // xpriv -> xpriv' (100 ms)
  // var xprivChild = masterkey.derive(0);
  // if (xprivChild.toString() !== 'xprv9u32fAyAZYdehCkX6YGKSuTd1PnEgrjjPbdUwZ9v1aP2v8Dbr4JCaG4teSc9YNScsXeKGRhSHkimo4W6qefVUnT9eAuiL7yDRMbwf6McJBY') {
  //   return false;
  // }

  // xpriv -> xpub, test .neutered() // 100 ms
  // var xprivChild = Bitcoin.HDNode.fromBase58('xprv9u32fAyAZYdehCkX6YGKSuTd1PnEgrjjPbdUwZ9v1aP2v8Dbr4JCaG4teSc9YNScsXeKGRhSHkimo4W6qefVUnT9eAuiL7yDRMbwf6McJBY');
  // var xpub = xprivChild.neutered();
  // if (xpub.toString() !== 'xpub682P4gW4PvBwugpzCZoKp3QMZRcj6KTakpZ5jwZXZuv1nvYkPbcT84PNVk1vSKnf1XtLRfTzuwqRH6y7T2HYKRWohWHLDpEv2sfeqPCAFkH') {
  //   return false;
  // }

  var xpub = Bitcoin.HDNode.fromBase58('xpub682P4gW4PvBwugpzCZoKp3QMZRcj6KTakpZ5jwZXZuv1nvYkPbcT84PNVk1vSKnf1XtLRfTzuwqRH6y7T2HYKRWohWHLDpEv2sfeqPCAFkH');

  // xpub -> address // 2 ms
  if (xpub.getAddress() !== '1MGULYKjmADKfZG6BpWwQQ3qVw622HqhCR') {
    return false;
  }

  // xpub -> xpub' // 100 ms
  var xpubChild = xpub.derive(0);

  if (xpubChild.toString() !== 'xpub6BQQYoWs7yyp2oNXYABTjjfmcJNJN1vHogwZ9qFdRPAfYhh5EDrBH63MHdjv5uvaawU3E3HTDGZ4SWDhwDjtnmP2S7A3EyYoQiZdFaFju5e') {
    return false;
  }

  return true;
};<|MERGE_RESOLUTION|>--- conflicted
+++ resolved
@@ -31,45 +31,7 @@
   var lastOnChange = { checksum: null };
 
   function onMessage (message) {
-<<<<<<< HEAD
-    var obj = null;
-
-    if (!(typeof window === 'undefined')) {
-      message = message.data;
-    }
-    try {
-      obj = JSON.parse(message);
-    } catch (e) {
-      console.log('Websocket error: could not parse message data as JSON: ' + message);
-      return;
-    }
-
-    if (obj.op === 'on_change') {
-      var oldChecksum = WalletStore.generatePayloadChecksum();
-      var newChecksum = obj.checksum;
-
-      if (lastOnChange !== newChecksum && oldChecksum !== newChecksum) {
-        lastOnChange = newChecksum;
-
-        MyWallet.getWallet();
-      }
-    } else if (obj.op === 'utx') {
-      WalletStore.sendEvent('on_tx_received');
-      var sendOnTx = WalletStore.sendEvent.bind(null, 'on_tx');
-      MyWallet.wallet.getHistory().then(sendOnTx);
-    } else if (obj.op === 'block') {
-      var sendOnBlock = WalletStore.sendEvent.bind(null, 'on_block');
-      MyWallet.wallet.getHistory().then(sendOnBlock);
-      MyWallet.wallet.latestBlock = obj.x;
-    } else if (obj.op === 'pong') {
-      clearTimeout(MyWallet.ws.pingTimeoutPID);
-    } else if (obj.op === 'email_verified') {
-      MyWallet.wallet.accountInfo.isEmailVerified = Boolean(obj.x);
-      WalletStore.sendEvent('on_email_verified', obj.x);
-    }
-=======
     MyWallet.getSocketOnMessage(message, lastOnChange);
->>>>>>> b0b3c75e
   }
 
   function onOpen () {
