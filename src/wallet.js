'use strict';

var MyWallet = module.exports = {};

var assert = require('assert');
var Bitcoin = require('bitcoinjs-lib');
var ECKey = Bitcoin.ECKey;
var BigInteger = require('bigi');
var Buffer = require('buffer').Buffer;
var Base58 = require('bs58');
var BIP39 = require('bip39');

var WalletStore = require('./wallet-store');
var WalletCrypto = require('./wallet-crypto');
var WalletSignup = require('./wallet-signup');
var API = require('./api');
var Wallet = require('./blockchain-wallet');
var Helpers = require('./helpers');
var BlockchainSocket = require('./blockchain-socket');

var isInitialized = false;
MyWallet.wallet = undefined;
MyWallet.ws = new BlockchainSocket();

<<<<<<< HEAD
// Temporary workaround instead instead of modding bitcoinjs to do it TODO: not efficient
// used only on wallet.js and wallet-store.js
MyWallet.getCompressedAddressString = function(key) {
  return new ECKey(key.d, true).pub.getAddress().toString();
};
// used only on wallet.js
MyWallet.getUnCompressedAddressString = function(key) {
  return new ECKey(key.d, false).pub.getAddress().toString();
};

////////////////////////////////////////////////////////////////////////////////
// TODO :: WALLET SPENDER FIX
// only used on the Spender (for paytoEmail/Mobile, need a fix)
MyWallet.addPrivateKey = function(key, opts, second_password) {
  var sharedKey = MyWallet.wallet.sharedKey;
  var pbkdf2_iterations = MyWallet.wallet.pbkdf2_iterations;

  if (WalletStore.walletIsFull()) {
    throw 'Wallet is full.';
  }
  if (key == null) {
    throw 'Cannot add null key.';
  }
  if (opts == null)
    opts = {compressed: true};

  var addr = opts.compressed ? MyWallet.getCompressedAddressString(key) : MyWallet.getUnCompressedAddressString(key);
  var base58 = Base58.encode(key.d.toBuffer(32));
  var encoded = base58 == null || second_password == null ? base58 : WalletCrypto.encryptSecretWithSecondPassword(base58, second_password, sharedKey, pbkdf2_iterations);
  if (encoded == null) {
    throw 'Error Encoding key';
  }
  var decoded_base_58 = second_password == null ? base58 : WalletCrypto.decryptSecretWithSecondPassword(encoded, second_password, sharedKey, pbkdf2_iterations);

  if (addr != MyWallet.getUnCompressedAddressString(key) && addr != MyWallet.getCompressedAddressString(key)) {
    throw 'Decoded Key address does not match generated address';
  }
  if (addr != MyWallet.getUnCompressedAddressString(key) && addr != MyWallet.getCompressedAddressString(key)) {
    throw 'Decoded Key address does not match generated address';
  }

  //TODO: Move this once opts and probably all addPrivateKey func to walletstore
  var addresses = WalletStore.getAddresses();
  if (WalletStore.addLegacyAddress(addr, encoded)) {
    addresses[addr].tag = 1; //Mark as unsynced
    addresses[addr].created_time = opts.created_time ? opts.created_time : 0; //Stamp With Creation time
    addresses[addr].created_device_name = opts.app_name ? opts.app_name : shared.APP_NAME; //Created Device
    addresses[addr].created_device_version = opts.app_version ? opts.app_version : shared.APP_VERSION; //Created App Version

    if (addresses[addr].priv != encoded)
      throw 'Address priv does not match encoded';

    //Subscribe to transaction updates through websockets
    try {
      MyWallet.ws.send('{"op":"addr_sub", "addr":"'+addr+'"}');
    } catch (e) { }
  } else {
    throw 'Could not add key. This key already exists in your wallet.';
  }
  return addr;
};

// used on sharedcoin.js
MyWallet.generateNewKey = function() {
  var key = Bitcoin.ECKey.makeRandom(true);

  // key is uncompressed, so cannot passed in opts.compressed = true here
  if (MyWallet.addPrivateKey(key)) {
    return key;
  }
};

// TODO :: END WALLET SPENDER FIX
////////////////////////////////////////////////////////////////////////////////
=======
// used on MyWallet
MyWallet.securePost = function(url, data, success, error) {
  API.securePost(url, data).then(success).catch(error);
};
>>>>>>> 347c9d42

// used locally
function socketConnect() {
  MyWallet.ws.connect(onOpen, onMessage, onClose);

  var last_on_change = null;

  function onMessage(message) {
    var obj = null;

    if (!(typeof window === 'undefined')) {
      message = message.data;
    }
    try {
      obj = JSON.parse(message);
    }
    catch (e) {
      console.log('Websocket error: could not parse message data as JSON: ' + message);
      return;
    }

    if (obj.op == 'on_change') {
      var old_checksum = WalletStore.generatePayloadChecksum();
      var new_checksum = obj.checksum;

      if (last_on_change != new_checksum && old_checksum != new_checksum) {
        last_on_change = new_checksum;

        MyWallet.getWallet();
      }

    } else if (obj.op == 'utx') {
      WalletStore.sendEvent('on_tx_received');
      var sendOnTx = WalletStore.sendEvent.bind(null, 'on_tx');
      MyWallet.wallet.getHistory().then(sendOnTx);

    }  else if (obj.op == 'block') {
      var sendOnBlock = WalletStore.sendEvent.bind(null, 'on_block');
      MyWallet.wallet.getHistory().then(sendOnBlock);
      MyWallet.wallet.latestBlock = obj.x;
    }
  }

  function onOpen() {
    WalletStore.sendEvent('ws_on_open');

    var msg = '{"op":"blocks_sub"}';

    if (MyWallet.wallet.guid != null)
      msg += '{"op":"wallet_sub","guid":"'+MyWallet.wallet.guid+'"}';

    try {
      MyWallet.wallet.activeAddresses.forEach(
        function(address) { msg += '{"op":"addr_sub", "addr":"'+ address +'"}'; }
      );

      if (MyWallet.wallet.isUpgradedToHD)
        MyWallet.listenToHDWalletAccounts();

    } catch (e) {
      WalletStore.sendEvent("msg", {type: "error", message: 'error with websocket'});
    }

    MyWallet.ws.send(msg);
  }

  function onClose() {
    WalletStore.sendEvent('ws_on_close');
  }
}

/**
 * @param {string} privatekey private key to redeem
 * @param {function()} successCallback success callback function with balance in satoshis
 * @param {function()} errorCallback error callback function
 */
 // used only on the frontend
MyWallet.getBalanceForRedeemCode = function(privatekey, successCallback, errorCallback)  {
  var format = Helpers.detectPrivateKeyFormat(privatekey);
  if(format == null) {
    errorCallback("Unkown private key format");
    return;
  }
  var privateKeyToSweep = Helpers.privateKeyStringToKey(privatekey, format);
  var from_address_compressed = new ECKey(privateKeyToSweep.d, true).pub.getAddress().toString();
  var from_address_uncompressed = new ECKey(privateKeyToSweep.d, false).pub.getAddress().toString();

  function totalBalance (data) {
    return Object.keys(data)
                 .map(function(a){ return data[a].final_balance;})
                 .reduce(Helpers.add, 0);
  }

  API.getBalances([from_address_compressed, from_address_uncompressed])
    .then(totalBalance)
    .then(successCallback)
    .catch(errorCallback);
};

// used only locally (wallet.js)
MyWallet.listenToHDWalletAccount = function(accountExtendedPublicKey) {
  try {
    var msg = '{"op":"xpub_sub", "xpub":"'+ accountExtendedPublicKey +'"}';
    MyWallet.ws.send(msg);
  } catch (e) { }
};
// used only once locally
MyWallet.listenToHDWalletAccounts = function() {
  if (Blockchain.MyWallet.wallet.isUpgradedToHD) {
    var listen = function(a) { MyWallet.listenToHDWalletAccount(a.extendedPublicKey); }
    MyWallet.wallet.hdwallet.activeAccounts.forEach(listen);
  };
};

// used two times
function didDecryptWallet(success) {

  //We need to check if the wallet has changed
  MyWallet.getWallet();
  WalletStore.resetLogoutTimeout();
  success();
}

// used once
function checkWalletChecksum(payload_checksum, success, error) {
  var data = {method : 'wallet.aes.json', format : 'json', checksum : payload_checksum};

  API.securePost("wallet", data, function(obj) {
    if (!obj.payload || obj.payload == 'Not modified') {
      if (success) success();
    } else if (error) error();
  }, function(e) {
    if (error) error();
  });
}

//Fetch a new wallet from the server
//success(modified true/false)
// used locally and iOS
MyWallet.getWallet = function(success, error) {
  var data = {method : 'wallet.aes.json', format : 'json'};

  if (WalletStore.getPayloadChecksum() && WalletStore.getPayloadChecksum().length > 0)
    data.checksum = WalletStore.getPayloadChecksum();

  API.securePost("wallet", data, function(obj) {
    if (!obj.payload || obj.payload == 'Not modified') {
      if (success) success();
      return;
    }

    WalletStore.setEncryptedWalletData(obj.payload);

    decryptAndInitializeWallet(function() {
      MyWallet.wallet.getHistory();

      if (success) success();
    }, function() {
      if (error) error();
    });
  }, function(e) {
    if (error) error();
  });
};

////////////////////////////////////////////////////////////////////////////////

function decryptAndInitializeWallet(success, error, decrypt_success, build_hd_success) {
  assert(success, 'Success callback required');
  assert(error, 'Error callback required');
  var encryptedWalletData = WalletStore.getEncryptedWalletData();

  if (encryptedWalletData == null || encryptedWalletData.length == 0) {
    error('No Wallet Data To Decrypt');
    return;
  }
  WalletCrypto.decryptWallet(
    encryptedWalletData,
    WalletStore.getPassword(),
    function(obj, rootContainer) {
      decrypt_success && decrypt_success();
      MyWallet.wallet = new Wallet(obj);

      // this sanity check should be done on the load
      // if (!sharedKey || sharedKey.length == 0 || sharedKey.length != 36) {
      //   throw 'Shared Key is invalid';
      // }

      // TODO: pbkdf2 iterations should be stored correctly on wallet wrapper
      if (rootContainer) {
        WalletStore.setPbkdf2Iterations(rootContainer.pbkdf2_iterations);
      }
      //If we don't have a checksum then the wallet is probably brand new - so we can generate our own
      if (WalletStore.getPayloadChecksum() == null || WalletStore.getPayloadChecksum().length == 0) {
        WalletStore.setPayloadChecksum(WalletStore.generatePayloadChecksum());
      }
      if (MyWallet.wallet.isUpgradedToHD === false) {
        WalletStore.sendEvent('hd_wallets_does_not_exist');
      }
      setIsInitialized();
      success();
    },
    error
  );
}

////////////////////////////////////////////////////////////////////////////////

// used in the frontend
MyWallet.makePairingCode = function(success, error) {
  try {
    API.securePost('wallet', { method : 'pairing-encryption-password' }, function(encryption_phrase) {
      var pwHex = new Buffer(WalletStore.getPassword()).toString('hex');
      var encrypted = WalletCrypto.encrypt(MyWallet.wallet.sharedKey + '|' + pwHex, encryption_phrase, 10);
      success('1|' + MyWallet.wallet.guid + '|' + encrypted);
    }, function(e) {
      error(e);
    });
  } catch (e) {
    error(e);
  }
};

////////////////////////////////////////////////////////////////////////////////
MyWallet.login = function ( user_guid
                          , shared_key
                          , inputedPassword
                          , twoFACode
                          , success
                          , needs_two_factor_code
                          , wrong_two_factor_code
                          , authorization_required
                          , other_error
                          , fetch_success
                          , decrypt_success
                          , build_hd_success) {

  assert(success, 'Success callback required');
  assert(other_error, 'Error callback required');
  assert(twoFACode !== undefined, '2FA code must be null or set');

  var clientTime = (new Date()).getTime();
  var data = { format : 'json', resend_code : null, ct : clientTime, api_code : API.API_CODE };

  if (shared_key) { data.sharedKey = shared_key; }

  var tryToFetchWalletJSON = function(guid, successCallback) {

    var success = function(obj) {
      fetch_success && fetch_success();
      // Even if Two Factor is enabled, some settings need to be saved here,
      // because they won't be part of the 2FA response.

      if (!obj.guid) {
        WalletStore.sendEvent("msg", {type: "error", message: 'Server returned null guid.'});
        other_error('Server returned null guid.');
        return;
      }

      // I should create a new class to store the encrypted wallet over wallet
      WalletStore.setGuid(obj.guid);
      WalletStore.setRealAuthType(obj.real_auth_type);
      WalletStore.setSyncPubKeys(obj.sync_pubkeys);

      if (obj.payload && obj.payload.length > 0 && obj.payload != 'Not modified') {
      } else {
        needs_two_factor_code(obj.auth_type);
        return;
      }
      successCallback(obj)
    };

    var error = function(e) {
       console.log(e);
       var obj = 'object' === typeof e ? e : JSON.parse(e);
       if(obj && obj.initial_error && !obj.authorization_required) {
         other_error(obj.initial_error);
         return;
       }
       WalletStore.sendEvent('did_fail_set_guid');
       if (obj.authorization_required && typeof(authorization_required) === "function") {
         authorization_required(function() {
           MyWallet.pollForSessionGUID(function() {
             tryToFetchWalletJSON(guid, successCallback);
           });
         });
       }
       if (obj.initial_error) {
         WalletStore.sendEvent("msg", {type: "error", message: obj.initial_error});
       }
    };
    API.request("GET", 'wallet/' + guid, data, true, false).then(success).catch(error);
  };

  var tryToFetchWalletWith2FA = function (guid, two_factor_auth_key, successCallback) {

    if (two_factor_auth_key == null) {
      other_error('Two Factor Authentication code this null');
      return;
    }
    if (two_factor_auth_key.length == 0 || two_factor_auth_key.length > 255) {
     other_error('You must enter a Two Factor Authentication code');
     return;
    }
    var success = function(data) {
     if (data == null || data.length == 0) {
       other_error('Server Return Empty Wallet Data');
       return;
     }
     if (data != 'Not modified') { WalletStore.setEncryptedWalletData(data); }
     successCallback(data);
    };
    var error = function (response) {
     WalletStore.setRestoringWallet(false);
     wrong_two_factor_code(response);
    };

    var myData = { guid: guid, payload: two_factor_auth_key, length : two_factor_auth_key.length,  method : 'get-wallet', format : 'plain', api_code : API.API_CODE};
    API.request("POST", 'wallet', myData, true, false).then(success).catch(error);
  };

  var didFetchWalletJSON = function(obj) {

    if (obj.payload && obj.payload.length > 0 && obj.payload != 'Not modified') {
     WalletStore.setEncryptedWalletData(obj.payload);
    }

    if (obj.language && WalletStore.getLanguage() != obj.language) {
     WalletStore.setLanguage(obj.language);
    }
    MyWallet.initializeWallet(inputedPassword, success, other_error, decrypt_success, build_hd_success);
  }

  if(twoFACode == null) {
    tryToFetchWalletJSON(user_guid, didFetchWalletJSON)
  } else {
    // If 2FA is enabled and we already fetched the wallet before, don't fetch
    // it again
    if(user_guid === WalletStore.getGuid() && WalletStore.getEncryptedWalletData()) {
      MyWallet.initializeWallet(inputedPassword, success, other_error, decrypt_success, build_hd_success);
    } else {
      tryToFetchWalletWith2FA(user_guid, twoFACode, didFetchWalletJSON)
    }
  }
};
////////////////////////////////////////////////////////////////////////////////

// used locally
MyWallet.pollForSessionGUID = function(successCallback) {

  if (WalletStore.isPolling()) return;
  WalletStore.setIsPolling(true);
  var data = {format : 'json'};
  var success = function (obj) {
    if (obj.guid) {
      WalletStore.setIsPolling(false);
      WalletStore.sendEvent("msg", {type: "success", message: 'Authorization Successful'});
      successCallback()
    } else {
      if (WalletStore.getCounter() < 600) {
        WalletStore.incrementCounter();
        setTimeout(function() {
          API.request("GET", 'wallet/poll-for-session-guid', data, true, false).then(success).catch(error);
        }, 2000);
      } else {
        WalletStore.setIsPolling(false);
      }
    }
  }
  var error = function() {
    WalletStore.setIsPolling(false);
  }
  API.request("GET", 'wallet/poll-for-session-guid', data, true, false).then(success).catch(error);
};
// used locally
////////////////////////////////////////////////////////////////////////////////

MyWallet.initializeWallet = function(pw, success, other_error, decrypt_success, build_hd_success) {
  assert(success, 'Success callback required');
  assert(other_error, 'Error callback required');
  if (isInitialized || WalletStore.isRestoringWallet()) {
    return;
  }

  function _error(e) {
    WalletStore.setRestoringWallet(false);
    WalletStore.sendEvent("msg", {type: "error", message: e});

    WalletStore.sendEvent('error_restoring_wallet');
    other_error(e);
  }

  WalletStore.setRestoringWallet(true);
  WalletStore.unsafeSetPassword(pw);

  decryptAndInitializeWallet(
    function() {
      WalletStore.setRestoringWallet(false);
      didDecryptWallet(success);
    }
    , _error
    , decrypt_success
    , build_hd_success
  );
};

////////////////////////////////////////////////////////////////////////////////
////////////////////////////////////////////////////////////////////////////////

// used on iOS
MyWallet.getIsInitialized = function() {
  return isInitialized;
};

// used once
function setIsInitialized() {
  if (isInitialized) return;
  socketConnect();
  isInitialized = true;
}

////////////////////////////////////////////////////////////////////////////////
// This should replace backup functions
function syncWallet (successcallback, errorcallback) {

  var panic = function(e) {
      console.log('Panic ' + e);
      window.location.replace("/");
      throw 'Save disabled.';
      // kick out of the wallet in a inconsistent state to prevent save
  };

  if (MyWallet.wallet.isEncryptionConsistent === false) {
    panic("The wallet was not fully enc/decrypted");
  }

  if (!MyWallet.wallet || !MyWallet.wallet.sharedKey
      || MyWallet.wallet.sharedKey.length === 0
      || MyWallet.wallet.sharedKey.length !== 36)
    { throw 'Cannot backup wallet now. Shared key is not set'; };

  WalletStore.disableLogout();

  var _errorcallback = function(e) {
    WalletStore.sendEvent('on_backup_wallet_error');
    WalletStore.sendEvent("msg", {type: "error", message: 'Error Saving Wallet: ' + e});
    // Re-fetch the wallet from server
    MyWallet.getWallet();
    // try to save again:
    // syncWallet(successcallback, errorcallback);
    errorcallback && errorcallback(e);
  };
  try {
    var method = 'update';
    var data = JSON.stringify(MyWallet.wallet, null, 2);
    var crypted = WalletCrypto.encryptWallet( data
                                              , WalletStore.getPassword()
                                              , WalletStore.getPbkdf2Iterations()
                                              , MyWallet.wallet.isUpgradedToHD ?  3.0 : 2.0 );

    if (crypted.length == 0) {
      throw 'Error encrypting the JSON output';
    }

    //Now Decrypt the it again to double check for any possible corruption
    WalletCrypto.decryptWallet(crypted, WalletStore.getPassword(), function(obj) {
      try {
        var oldChecksum = WalletStore.getPayloadChecksum();
        WalletStore.sendEvent('on_backup_wallet_start');
        WalletStore.setEncryptedWalletData(crypted);
        var new_checksum = WalletStore.getPayloadChecksum();
        var data =  {
          length: crypted.length,
          payload: crypted,
          checksum: new_checksum,
          method : method,
          format : 'plain',
          language : WalletStore.getLanguage()
        };

        if (Helpers.isHex(oldChecksum)) {
          data.old_checksum = oldChecksum;
        }

        if (WalletStore.isSyncPubKeys()) {
          // Include HD addresses unless in lame mode:
          var hdAddresses = (
            MyWallet.wallet.hdwallet != undefined &&
            MyWallet.wallet.hdwallet.accounts != undefined
          ) ? [].concat.apply([],
            MyWallet.wallet.hdwallet.accounts.map(function(account) {
              return account.labeledReceivingAddresses
            })) : [];
          data.active = [].concat.apply([],
            [
              MyWallet.wallet.activeAddresses,
              hdAddresses
            ]
          ).join('|');
        }

        API.securePost(
            "wallet"
          , data
          , function(data) {
              checkWalletChecksum(
                  new_checksum
                , function() {
                    WalletStore.setIsSynchronizedWithServer(true);
                    WalletStore.enableLogout();
                    WalletStore.resetLogoutTimeout();
                    WalletStore.sendEvent('on_backup_wallet_success');
                    successcallback && successcallback();
                    }
                , function() {
                    _errorcallback('Checksum Did Not Match Expected Value');
                    WalletStore.enableLogout();
                  }
              );
            }
          , function(e) {
            WalletStore.enableLogout();
            _errorcallback(e);
          }
        );

      } catch (e) {
        _errorcallback(e);
        WalletStore.enableLogout();
      }
    },
                               function(e) {
                                 console.log(e);
                                 throw("Decryption failed");
                               });
  } catch (e) {
    _errorcallback(e);
    WalletStore.enableLogout();
  }

}
MyWallet.syncWallet = Helpers.asyncOnce(syncWallet, 1500, function(){
  console.log("SAVE CALLED...");
  WalletStore.setIsSynchronizedWithServer(false);
});
////////////////////////////////////////////////////////////////////////////////
// used mainly on blockchain API
MyWallet.handleNTPResponse = function(obj, clientTime) {
  //Calculate serverTimeOffset using NTP alog
  var nowTime = (new Date()).getTime();
  if (obj.clientTimeDiff && obj.serverTime) {
    var serverClientResponseDiffTime = nowTime - obj.serverTime;
    var responseTime = (obj.clientTimeDiff - nowTime + clientTime - serverClientResponseDiffTime) / 2;

    var thisOffset = (serverClientResponseDiffTime - responseTime) / 2;

    if (WalletStore.isHaveSetServerTime()) {
      var sto = (WalletStore.getServerTimeOffset() + thisOffset) / 2;
      WalletStore.setServerTimeOffset(sto);
    } else {
      WalletStore.setServerTimeOffset(thisOffset);
      WalletStore.setHaveSetServerTime();
    }
    console.log('Server Time offset ' + WalletStore.getServerTimeOffset() + 'ms - This offset ' + thisOffset);
  }
};

/**
 * @param {string} address bitcoin address
 * @param {string} message message
 * @return {string} message signature in base64
 */
 // [NOT USED]
MyWallet.signMessage = function(address, message) {
  var addr = WalletStore.getAddress(address);

  if (!addr.priv)
    throw 'Cannot sign a watch only address';

  var decryptedpk = addr.priv;

  // TODO: deal with second password
  // var decryptedpk = MyWallet.decodePK(addr.priv);

  var key = new ECKey(new BigInteger.fromBuffer(decryptedpk), false);
  if (key.pub.getAddress().toString() != address) {
    key = new ECKey(new BigInteger.fromBuffer(decryptedpk), true);
  }

  var signatureBuffer = Bitcoin.Message.sign(key, message, Bitcoin.networks.bitcoin);
  return signatureBuffer.toString("base64", 0, signatureBuffer.length);
};

/**
 * @param {string} inputedEmail user email
 * @param {string} inputedPassword user main password
 * @param {string} languageCode fiat currency code (e.g. USD)
 * @param {string} currencyCode language code (e.g. en)
 * @param {function(string, string, string)} success callback function with guid, sharedkey and password
 * @param {function(string)} error callback function with error message
 */
 // used on mywallet, iOS and frontend
MyWallet.createNewWallet = function(inputedEmail, inputedPassword, firstAccountName, languageCode, currencyCode, success, error, isHD) {
  WalletSignup.generateNewWallet(inputedPassword, inputedEmail, firstAccountName, function(createdGuid, createdSharedKey, createdPassword) {

    if (languageCode)
      WalletStore.setLanguage(languageCode);

    WalletStore.unsafeSetPassword(createdPassword);

    success(createdGuid, createdSharedKey, createdPassword);
  }, function (e) {
    error(e);
  }, isHD);
};

// used on frontend
MyWallet.recoverFromMnemonic = function(inputedEmail, inputedPassword, recoveryMnemonic, bip39Password, success, error, startedRestoreHDWallet, accountProgress, generateUUIDProgress, decryptWalletProgress) {
  var walletSuccess = function(guid, sharedKey, password) {
    WalletStore.unsafeSetPassword(password);
    var runSuccess = function () {success({ guid: guid, sharedKey: sharedKey, password: password});};
    MyWallet.wallet.restoreHDWallet(recoveryMnemonic, bip39Password, undefined, startedRestoreHDWallet, accountProgress).then(runSuccess).catch(error);
  };
  WalletSignup.generateNewWallet(inputedPassword, inputedEmail, null, walletSuccess, error, true, generateUUIDProgress, decryptWalletProgress);
};

// used frontend and mywallet
MyWallet.logout = function(force) {
  if (!force && WalletStore.isLogoutDisabled())
    return;
  var reload = function() {
    try { window.location.reload(); } catch (e) {
      console.log(e);
    }
  };
  var data = {format : 'plain', api_code : API.API_CODE};
  WalletStore.sendEvent('logging_out');
  API.request("GET", 'wallet/logout', data, true, false).then(reload).catch(reload);
};<|MERGE_RESOLUTION|>--- conflicted
+++ resolved
@@ -21,88 +21,6 @@
 var isInitialized = false;
 MyWallet.wallet = undefined;
 MyWallet.ws = new BlockchainSocket();
-
-<<<<<<< HEAD
-// Temporary workaround instead instead of modding bitcoinjs to do it TODO: not efficient
-// used only on wallet.js and wallet-store.js
-MyWallet.getCompressedAddressString = function(key) {
-  return new ECKey(key.d, true).pub.getAddress().toString();
-};
-// used only on wallet.js
-MyWallet.getUnCompressedAddressString = function(key) {
-  return new ECKey(key.d, false).pub.getAddress().toString();
-};
-
-////////////////////////////////////////////////////////////////////////////////
-// TODO :: WALLET SPENDER FIX
-// only used on the Spender (for paytoEmail/Mobile, need a fix)
-MyWallet.addPrivateKey = function(key, opts, second_password) {
-  var sharedKey = MyWallet.wallet.sharedKey;
-  var pbkdf2_iterations = MyWallet.wallet.pbkdf2_iterations;
-
-  if (WalletStore.walletIsFull()) {
-    throw 'Wallet is full.';
-  }
-  if (key == null) {
-    throw 'Cannot add null key.';
-  }
-  if (opts == null)
-    opts = {compressed: true};
-
-  var addr = opts.compressed ? MyWallet.getCompressedAddressString(key) : MyWallet.getUnCompressedAddressString(key);
-  var base58 = Base58.encode(key.d.toBuffer(32));
-  var encoded = base58 == null || second_password == null ? base58 : WalletCrypto.encryptSecretWithSecondPassword(base58, second_password, sharedKey, pbkdf2_iterations);
-  if (encoded == null) {
-    throw 'Error Encoding key';
-  }
-  var decoded_base_58 = second_password == null ? base58 : WalletCrypto.decryptSecretWithSecondPassword(encoded, second_password, sharedKey, pbkdf2_iterations);
-
-  if (addr != MyWallet.getUnCompressedAddressString(key) && addr != MyWallet.getCompressedAddressString(key)) {
-    throw 'Decoded Key address does not match generated address';
-  }
-  if (addr != MyWallet.getUnCompressedAddressString(key) && addr != MyWallet.getCompressedAddressString(key)) {
-    throw 'Decoded Key address does not match generated address';
-  }
-
-  //TODO: Move this once opts and probably all addPrivateKey func to walletstore
-  var addresses = WalletStore.getAddresses();
-  if (WalletStore.addLegacyAddress(addr, encoded)) {
-    addresses[addr].tag = 1; //Mark as unsynced
-    addresses[addr].created_time = opts.created_time ? opts.created_time : 0; //Stamp With Creation time
-    addresses[addr].created_device_name = opts.app_name ? opts.app_name : shared.APP_NAME; //Created Device
-    addresses[addr].created_device_version = opts.app_version ? opts.app_version : shared.APP_VERSION; //Created App Version
-
-    if (addresses[addr].priv != encoded)
-      throw 'Address priv does not match encoded';
-
-    //Subscribe to transaction updates through websockets
-    try {
-      MyWallet.ws.send('{"op":"addr_sub", "addr":"'+addr+'"}');
-    } catch (e) { }
-  } else {
-    throw 'Could not add key. This key already exists in your wallet.';
-  }
-  return addr;
-};
-
-// used on sharedcoin.js
-MyWallet.generateNewKey = function() {
-  var key = Bitcoin.ECKey.makeRandom(true);
-
-  // key is uncompressed, so cannot passed in opts.compressed = true here
-  if (MyWallet.addPrivateKey(key)) {
-    return key;
-  }
-};
-
-// TODO :: END WALLET SPENDER FIX
-////////////////////////////////////////////////////////////////////////////////
-=======
-// used on MyWallet
-MyWallet.securePost = function(url, data, success, error) {
-  API.securePost(url, data).then(success).catch(error);
-};
->>>>>>> 347c9d42
 
 // used locally
 function socketConnect() {
