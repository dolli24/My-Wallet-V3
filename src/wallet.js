--- conflicted
+++ resolved
@@ -803,11 +803,7 @@
     return 'compsipa';
 
   // 40-44 characters base58
-<<<<<<< HEAD
   if (Helpers.isBase58Key(key))
-=======
-  if (/^[123456789ABCDEFGHJKLMNPQRSTUVWXYZabcdefghijkmnopqrstuvwxyz]{40,44}$/.test(key))
->>>>>>> 24de0dab
     return 'base58';
 
   if (/^[A-Fa-f0-9]{64}$/.test(key))
@@ -831,10 +827,8 @@
   }
 
   console.error('Unknown Key Format ' + key);
-<<<<<<< HEAD
 
   return null;
-=======
 };
 // should be a helper
 function buffertoByteArray(value) {
@@ -870,7 +864,6 @@
   }
 
   return new ECKey(new BigInteger.fromByteArrayUnsigned(key_bytes), (format !== 'sipa'));
->>>>>>> 24de0dab
 };
 
 // used once
