--- conflicted
+++ resolved
@@ -25,9 +25,8 @@
 
   this._currency = object.currency;
 
-<<<<<<< HEAD
   this._invited = object.invited;
-=======
+
   var notifications = {};
   if (object.notifications_type) {
     var mapped = object.notifications_type.map(Math.log2);
@@ -38,7 +37,6 @@
     };
   }
   this._notifications = notifications;
->>>>>>> f084ae65
 }
 
 Object.defineProperties(AccountInfo.prototype, {
@@ -86,14 +84,12 @@
     configurable: false,
     get: function () { return this._currency; }
   },
-<<<<<<< HEAD
   'invited': {
     configurable: false,
     get: function () { return this._invited; }
-=======
+  },
   'notifications': {
     configurable: false,
     get: function () { return this._notifications; }
->>>>>>> f084ae65
   }
 });