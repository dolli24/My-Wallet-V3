module.exports = HDAccount;

var Bitcoin = require('bitcoinjs-lib');
var assert = require('assert');
var Helpers = require('./helpers');
var KeyRing = require('./keyring');
var MyWallet = require('./wallet'); // This cyclic import should be avoided once the refactor is complete
var TxList = require('./transaction-list');
var API = require('./api');
var constants = require('./constants');

// HDAccount Class

function HDAccount (object) {
  var obj = object || {};
  obj.cache = obj.cache || {};
  // serializable data
  this._label = obj.label;
  this._archived = obj.archived || false;
  this._xpriv = obj.xpriv;
  this._xpub = obj.xpub;
  this._network = obj.network || Bitcoin.networks.bitcoin;

  this._address_labels = obj.address_labels || [];

  // computed properties
  this._keyRing = new KeyRing(obj.xpub, obj.cache);
  // The highest receive index with transactions, as returned by the server:
  this._lastUsedReceiveIndex = null;
  this._changeIndex = 0;
  this._n_tx = 0;
  this._txList = new TxList();
  this._balance = null;
  this._index = Helpers.isPositiveInteger(obj.index) ? obj.index : null;
}

// PUBLIC PROPERTIES

Object.defineProperties(HDAccount.prototype, {
  'label': {
    configurable: false,
    get: function () { return this._label; },
    set: function (str) {
      if (Helpers.isValidLabel(str)) {
        this._label = str;
        MyWallet.syncWallet();
      } else {
        throw new Error('account.label must be an alphanumeric string');
      }
    }
  },
  'balance': {
    configurable: false,
    get: function () { return this._balance; },
    set: function (num) {
      if (Helpers.isPositiveNumber(num)) {
        this._balance = num;
      } else {
        throw new Error('account.balance must be a positive number');
      }
    }
  },
  'txList': {
    configurable: false,
    get: function () { return this._txList; }
  },
  'n_tx': {
    get: function () { return this._n_tx; },
    set: function (num) {
      if (Helpers.isPositiveInteger(num)) {
        this._n_tx = num;
      } else {
        throw new Error('account.n_tx must be a positive integer');
      }
    }
  },
  'archived': {
    configurable: false,
    get: function () { return this._archived; },
    set: function (value) {
      if (Helpers.isBoolean(value)) {
        this._archived = value;
        MyWallet.syncWallet();
        MyWallet.wallet.getHistory();
      } else {
        throw new Error('account.archived must be a boolean');
      }
    }
  },
  'active': {
    configurable: false,
    get: function () { return !this.archived; },
    set: function (value) { this.archived = !value; }
  },
  'receiveIndex': {
    configurable: false,
    get: function () {
      let maxLabeledReceiveIndex = null;
      if (MyWallet.wallet.labels) { // May not be set yet
        maxLabeledReceiveIndex = MyWallet.wallet.labels.maxLabeledReceiveIndex(this.index);
      } else if (this._address_labels && this._address_labels.length) {
        maxLabeledReceiveIndex = this._address_labels[this._address_labels.length - 1].index;
      }
      return Math.max(
        this.lastUsedReceiveIndex === null ? -1 : this.lastUsedReceiveIndex,
        maxLabeledReceiveIndex === null ? -1 : maxLabeledReceiveIndex
      ) + 1;
    }
  },
  'lastUsedReceiveIndex': {
    configurable: false,
    get: function () { return this._lastUsedReceiveIndex; },
    set: function (value) {
      assert(value === null || Helpers.isPositiveInteger(value), 'should be null or >= 0');
      this._lastUsedReceiveIndex = value;
    }
  },
  'changeIndex': {
    configurable: false,
    get: function () { return this._changeIndex; },
    set: function (value) {
      if (Helpers.isPositiveInteger(value)) {
        this._changeIndex = value;
      } else {
        throw new Error('account.changeIndex must be a number');
      }
    }
  },
  'extendedPublicKey': {
    configurable: false,
    get: function () { return this._xpub; }
  },
  'extendedPrivateKey': {
    configurable: false,
    get: function () { return this._xpriv; }
  },
  'keyRing': {
    configurable: false,
    get: function () { return this._keyRing; }
  },
  'receiveAddress': {
    configurable: false,
    get: function () { return this._keyRing.receive.getAddress(this.receiveIndex); }
  },
  'changeAddress': {
    configurable: false,
    get: function () { return this._keyRing.change.getAddress(this._changeIndex); }
  },
  'isEncrypted': {
    configurable: false,
    get: function () { return Helpers.isBase64(this._xpriv) && !Helpers.isXprivKey(this._xpriv); }
  },
  'isUnEncrypted': {
    configurable: false,
    get: function () { return Helpers.isXprivKey(this._xpriv); }
  },
  'index': {
    configurable: false,
    get: function () { return this._index; }
  }
});

// CONSTRUCTORS

/* BIP 44 defines the following 5 levels in BIP32 path:
 * m / purpose' / coin_type' / account' / change / address_index
 * Apostrophe in the path indicates that BIP32 hardened derivation is used.
 *
 * Purpose is a constant set to 44' following the BIP43 recommendation
 * Registered coin types: 0' for Bitcoin
 */
HDAccount.fromAccountMasterKey = function (accountZero, index, label) {
  assert(accountZero, 'Account MasterKey must be given to create an account.');
  var account = new HDAccount();
  account._index = Helpers.isPositiveInteger(index) ? index : null;
  account._label = label;
  account._xpriv = accountZero.toBase58();
  account._xpub = accountZero.neutered().toBase58();
  account._keyRing.init(account._xpub, null);
  return account;
};

HDAccount.fromWalletMasterKey = function (masterkey, index, label) {
  assert(masterkey, 'Wallet MasterKey must be given to create an account.');
  assert(Helpers.isPositiveInteger(index), 'Derivation index must be a positive integer.');
  var accountZero = masterkey.deriveHardened(44).deriveHardened(0).deriveHardened(index);
  return HDAccount.fromAccountMasterKey(accountZero, index, label);
};

HDAccount.fromExtPublicKey = function (extPublicKey, index, label) {
  // this is creating a read-only account
  assert(Helpers.isXpubKey(extPublicKey), 'Extended public key must be given to create an account.');
  var accountZero = Bitcoin.HDNode.fromBase58(extPublicKey, constants.getNetwork());
  var a = HDAccount.fromAccountMasterKey(accountZero, index, label);
  a._xpriv = null;
  return a;
};

HDAccount.fromExtPrivateKey = function (extPrivateKey, index, label) {
  assert(Helpers.isXprivKey(extPrivateKey), 'Extended private key must be given to create an account.');
  var accountZero = Bitcoin.HDNode.fromBase58(extPrivateKey, constants.getNetwork());
  return HDAccount.fromAccountMasterKey(accountZero, index, label);
};

HDAccount.factory = function (o) {
  if (o instanceof Object && !(o instanceof HDAccount)) {
    return new HDAccount(o);
  } else {
    return o;
  }
};

// JSON SERIALIZER

HDAccount.prototype.toJSON = function () {
  var hdaccount = {
    label: this._label,
    archived: this._archived,
    xpriv: this._xpriv,
    xpub: this._xpub,
    address_labels: this._orderedAddressLabels(),
    cache: this._keyRing
  };

  return hdaccount;
};

HDAccount.reviver = function (k, v) {
  if (k === '') return new HDAccount(v);
  return v;
};

HDAccount.prototype.receiveAddressAtIndex = function (index) {
  assert(Helpers.isPositiveInteger(index), 'Error: address index must be a positive integer');
  return this._keyRing.receive.getAddress(index);
};

HDAccount.prototype.encrypt = function (cipher) {
  if (!this._xpriv) return this;
  var xpriv = cipher ? cipher(this._xpriv) : this._xpriv;
  if (!xpriv) { throw new Error('Error Encoding account extended private key'); }
  this._temporal_xpriv = xpriv;
  return this;
};

HDAccount.prototype.decrypt = function (cipher) {
  if (!this._xpriv) return this;
  var xpriv = cipher ? cipher(this._xpriv) : this._xpriv;
  if (!xpriv) { throw new Error('Error Decoding account extended private key'); }
  this._temporal_xpriv = xpriv;
  return this;
};

HDAccount.prototype.persist = function () {
  if (!this._temporal_xpriv) return this;
  this._xpriv = this._temporal_xpriv;
  delete this._temporal_xpriv;
  return this;
};

<<<<<<< HEAD
HDAccount.prototype.fetchTransactions = function () {
  var _updateAccount = function (o) {
    this.balance = o.addresses[0].final_balance;
    this.n_tx = o.addresses[0].n_tx;
    this.lastUsedReceiveIndex = o.addresses[0].account_index;
    this.receiveIndex = Math.max(this.lastUsedReceiveIndex, this.maxLabeledReceiveIndex);
    this.changeIndex = o.addresses[0].change_index;
    if (this.getLabelForReceivingAddress(this.receiveIndex)) {
      this.incrementReceiveIndex();
    }
    this.txList.pushTxs(o.txs);
    return o.txs.length;
  };
  return API.getHistory(MyWallet.wallet.context, 0, this.txList.fetched,
                        this.txList.loadNumber, false, [this._xpub])
    .then(_updateAccount.bind(this));
=======
// Address labels:

HDAccount.prototype._orderedAddressLabels = function () {
  return this._address_labels.sort((a, b) => a.index - b.index);
};

HDAccount.prototype.addLabel = function (receiveIndex, label) {
  assert(Helpers.isPositiveInteger(receiveIndex));

  let labels = this._address_labels;

  let labelEntry = {
    index: receiveIndex,
    label: label
  };

  labels.push(labelEntry);
};

HDAccount.prototype.getLabels = function () {
  return this._address_labels
          .sort((a, b) => a.index - b.index)
          .map(o => ({index: o.index, label: o.label}));
};

HDAccount.prototype.setLabel = function (receiveIndex, label) {
  let labels = this._address_labels;

  let labelEntry = labels.find((label) => label.index === receiveIndex);

  if (!labelEntry) {
    labelEntry = {index: receiveIndex};
    labels.push(labelEntry);
  }

  labelEntry.label = label;
};

HDAccount.prototype.removeLabel = function (receiveIndex) {
  let labels = this._address_labels;
  let labelEntry = labels.find((label) => label.index === receiveIndex);
  labels.splice(labels.indexOf(labelEntry), 1);
>>>>>>> 3da41ff8
};<|MERGE_RESOLUTION|>--- conflicted
+++ resolved
@@ -258,7 +258,6 @@
   return this;
 };
 
-<<<<<<< HEAD
 HDAccount.prototype.fetchTransactions = function () {
   var _updateAccount = function (o) {
     this.balance = o.addresses[0].final_balance;
@@ -272,12 +271,11 @@
     this.txList.pushTxs(o.txs);
     return o.txs.length;
   };
-  return API.getHistory(MyWallet.wallet.context, 0, this.txList.fetched,
-                        this.txList.loadNumber, false, [this._xpub])
+  return API.getHistory(MyWallet.wallet.context, 0, this.txList.fetched, this.txList.loadNumber, false, [this._xpub])
     .then(_updateAccount.bind(this));
-=======
+};
+
 // Address labels:
-
 HDAccount.prototype._orderedAddressLabels = function () {
   return this._address_labels.sort((a, b) => a.index - b.index);
 };
@@ -318,5 +316,4 @@
   let labels = this._address_labels;
   let labelEntry = labels.find((label) => label.index === receiveIndex);
   labels.splice(labels.indexOf(labelEntry), 1);
->>>>>>> 3da41ff8
 };