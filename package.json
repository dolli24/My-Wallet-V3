{
  "name": "blockchain-wallet-client",
  "version": "3.32.5",
  "description": "Blockchain.info JavaScript Wallet",
  "homepage": "https://github.com/blockchain/my-wallet-v3",
  "bugs": {
    "url": "https://github.com/blockchain/my-wallet-v3/issues"
  },
  "license": "ISC",
  "author": {
    "name": "Blockchain.info",
    "url": "https://blockchain.info"
  },
  "contributors": [
    "Ben Reeves",
    "Tim Lee",
    "Mark Pfluger",
    "Sjors Provoost",
    "Jaume Pernas",
    "Antoine Le Calvez",
    "Kevin Woudini",
    "Justin Tormey"
  ],
  "main": "lib/index.js",
  "module": "src/index.js",
  "repository": {
    "type": "git",
    "url": "https://github.com/blockchain/my-wallet-v3.git"
  },
  "scripts": {
    "prepublish": "node_modules/.bin/babel src --presets babel-preset-es2015 --out-dir lib",
    "dist": "NODE_ENV=\"prod\" ./node_modules/.bin/webpack",
    "build": "./node_modules/.bin/webpack --progress",
    "build:watch": "./node_modules/.bin/webpack -w",
    "clean": "rm -rf dist/ coverage/ coverage-lcov/",
    "test": "./node_modules/karma/bin/karma start karma.conf.js"
  },
  "browser": {
    "ws": "./src/ws-browser.js"
  },
  "dependencies": {
    "bigi": "1.4.*",
    "bip39": "2.1.*",
    "bitcoin-coinify-client": "^0.6.3",
    "bitcoin-exchange-client": "^0.4.3",
    "bitcoin-sfox-client": "^0.1.11",
    "bitcoinjs-lib": "2.1.*",
    "bs58": "2.0.*",
    "core-js": "^2.4.1",
    "es6-promise": "^3.0.2",
<<<<<<< HEAD
    "isomorphic-fetch": "^2.2.0",
    "jwt-decode": "^2.1.0",
    "pbkdf2": "3.0.4",
=======
    "isomorphic-fetch": "^2.2.1",
    "pbkdf2": "^3.0.12",
>>>>>>> 6494eb25
    "ramda": "^0.22.1",
    "randombytes": "^2.0.1",
    "unorm": "^1.4.1",
<<<<<<< HEAD
    "ws": "2.0.*",
    "bitcoin-coinify-client": "0.3.2*",
    "bitcoin-sfox-client": "0.1.*",
    "uuid": "^3.0.1"
=======
    "ws": "2.0.*"
>>>>>>> 6494eb25
  },
  "devDependencies": {
    "babel-cli": "~6.24.0",
    "babel-loader": "6.2.10",
    "babel-plugin-transform-object-assign": "~6.22.0",
    "babel-polyfill": "6.16.*",
    "babel-preset-es2015": "~6.16.0",
    "babelify": "7.3.*",
    "browserify": "13.*",
    "browserify-istanbul": "2.0.*",
    "bs58check": "^1.0.5",
    "coveralls": "^2.11.16",
    "eslint": "2.*",
    "fetch-mock": "^5.1.2",
    "git-changelog": "1.0.*",
    "istanbul": "~0.4.5",
    "jasmine-core": "^2.2.0",
    "jasmine-es6-promise-matchers": "^2.0.1",
    "karma": "1.7.*",
    "karma-browserify": "5.1.*",
    "karma-coverage": "1.1.*",
    "karma-jasmine": "1.1.*",
    "karma-osx-reporter": "0.2.*",
    "karma-phantomjs-launcher": "1.0.*",
    "phantomjs-prebuilt": "2.1.*",
    "proxyquireify": "3.2.*",
    "semistandard": "8.*",
    "string-replace-webpack-plugin": "0.0.5",
    "watchify": "~3.9.0",
    "webpack": "2.5.*"
  },
  "semistandard": {
    "ignore": [],
    "globals": [
      "fetch",
      "XMLHttpRequest",
      "Audio",
      "assert",
      "describe",
      "xdescribe",
      "it",
      "xit",
      "beforeEach",
      "afterEach",
      "expect",
      "except",
      "spyOn",
      "jasmine",
      "JasminePromiseMatchers",
      "pending",
      "localStorage"
    ]
  },
  "engines": {
    "node": "7.5"
  }
}<|MERGE_RESOLUTION|>--- conflicted
+++ resolved
@@ -48,25 +48,14 @@
     "bs58": "2.0.*",
     "core-js": "^2.4.1",
     "es6-promise": "^3.0.2",
-<<<<<<< HEAD
-    "isomorphic-fetch": "^2.2.0",
     "jwt-decode": "^2.1.0",
-    "pbkdf2": "3.0.4",
-=======
     "isomorphic-fetch": "^2.2.1",
     "pbkdf2": "^3.0.12",
->>>>>>> 6494eb25
     "ramda": "^0.22.1",
     "randombytes": "^2.0.1",
     "unorm": "^1.4.1",
-<<<<<<< HEAD
     "ws": "2.0.*",
-    "bitcoin-coinify-client": "0.3.2*",
-    "bitcoin-sfox-client": "0.1.*",
     "uuid": "^3.0.1"
-=======
-    "ws": "2.0.*"
->>>>>>> 6494eb25
   },
   "devDependencies": {
     "babel-cli": "~6.24.0",
