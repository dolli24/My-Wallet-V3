--- conflicted
+++ resolved
@@ -54,13 +54,10 @@
     "bs58": "2.0.*",
     "core-js": "^2.4.1",
     "es6-promise": "^3.0.2",
-<<<<<<< HEAD
     "ethereumjs-tx": "^1.3.1",
     "ethereumjs-util": "^5.1.2",
     "ethereumjs-wallet": "^0.6.0",
-=======
     "jwt-decode": "^2.1.0",
->>>>>>> 836329b5
     "isomorphic-fetch": "^2.2.1",
     "pbkdf2": "^3.0.12",
     "ramda": "^0.22.1",
